--- conflicted
+++ resolved
@@ -24,10 +24,6 @@
     steps:
       - name: Check-out the repository
         uses: actions/checkout@v3
-<<<<<<< HEAD
-      - name: Install libsndfile
-        run: |
-          yum --assumeyes install libsndfile-devel
       - name: Install libpng-dev
         run: |
           yum --assumeyes install libpng-devel
@@ -35,8 +31,6 @@
         run: |
           yum --assumeyes install https://rpmfind.net/linux/centos/8-stream/AppStream/x86_64/os/Packages/libjpeg-turbo-1.5.3-12.el8.x86_64.rpm
           yum --assumeyes install https://rpmfind.net/linux/centos/8-stream/AppStream/x86_64/os/Packages/libjpeg-turbo-devel-1.5.3-12.el8.x86_64.rpm 
-=======
->>>>>>> 83b57fd7
       - name: Create the Python virtual environment
         run: |
           python${{ inputs.py }} -m venv ~/venv
