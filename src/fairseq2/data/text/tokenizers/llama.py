# Copyright (c) Meta Platforms, Inc. and affiliates.
# All rights reserved.
#
# This source code is licensed under the BSD-style license found in the
# LICENSE file in the root directory of this source tree.

from __future__ import annotations

from pathlib import Path
from typing import Final, final

from typing_extensions import override

from fairseq2.assets import AssetCard, AssetCardError, AssetCardFieldNotFoundError
from fairseq2.data import VocabularyInfo
from fairseq2.data.text.tokenizers import (
    TextTokenDecoder,
    TextTokenEncoder,
    TextTokenizer,
    TextTokenizerLoadError,
    text_tokenizer_asset_card_error,
)
from fairseq2.data.text.tokenizers.hg import (
    HuggingFaceTokenDecoder,
    HuggingFaceTokenEncoder,
    HuggingFaceTokenModel,
    load_hg_token_model,
)
from fairseq2.data.text.tokenizers.sentencepiece import (
    load_basic_sentencepiece_tokenizer,
)
from fairseq2.data.text.tokenizers.tiktoken import (
    TiktokenDecoder,
    TiktokenEncoder,
    TiktokenModel,
    load_tiktoken_model,
)
<<<<<<< HEAD
from fairseq2.data.text.tokenizers.huggingface_tokenizer import (
    HuggingfaceTokenizerEncoder,
    HuggingfaceTokenizerDecoder,
)
from fairseq2.typing import Device
from transformers import AutoTokenizer


@final
class LLaMA3TokenizerHuggingFace(TextTokenizer):
    """Represents a HuggingFace version of LLama 3 tokenizer"""

    _tokenizer: AutoTokenizer
    _bos_token: str
    _eos_token: str

    def __init__(self, path: Path) -> None:

        self._tokenizer = AutoTokenizer.from_pretrained(path)

        self._eos_token = self._tokenizer.special_tokens_map["eos_token"]
        self._bos_token = self._tokenizer.special_tokens_map["bos_token"]

    @override
    def create_encoder(
        self,
        *,
        task: str | None = None,
        lang: str | None = None,
        mode: str | None = None,
        device: Device | None = None,
        pin_memory: bool = False,
    ) -> TiktokenEncoder:
        if task is not None:
            raise ValueError(f"`task` must be `None`, but is '{task}' instead.")

        if lang is not None:
            raise ValueError(f"`lang` must be `None`, but is '{lang}' instead.")

        match mode:
            case None | "default":
                prefix_tokens = [self._bos_token]
                suffix_tokens = [self._eos_token]
            case "prompt":
                prefix_tokens = [self._bos_token]
                # In prompt mode, we expect the generator to finish the sequence.
                suffix_tokens = []
            case "prompt_response":
                prefix_tokens = []
                suffix_tokens = [self._eos_token]
            case "as_is":
                prefix_tokens = []
                suffix_tokens = []
            case _:
                raise ValueError(
                    f"`mode` must be one of the following values, but is '{mode}' instead: default, prompt, prompt_response, as_is"
                )

        return HuggingfaceTokenizerEncoder(
            self._tokenizer,
            prefix_tokens=prefix_tokens,
            suffix_tokens=suffix_tokens,
            device=device,
            pin_memory=pin_memory,
        )

    @override
    def create_raw_encoder(
        self, *, device: Device | None = None, pin_memory: bool = False
    ) -> TiktokenEncoder:
        return HuggingfaceTokenizerEncoder(
            self._tokenizer, device=device, pin_memory=pin_memory
        )

    @override
    def create_decoder(self) -> TiktokenDecoder:
        return HuggingfaceTokenizerDecoder(self._model)

    @property
    @override
    def vocab_info(self) -> VocabularyInfo:
        bos_idx = self._tokenizer.convert_tokens_to_ids(self._bos_token)
        eos_idx = self._tokenizer.convert_tokens_to_ids(self._eos_token)
        vocab_info = VocabularyInfo(
            size=len(self._tokenizer),
            bos_idx=bos_idx,
            eos_idx=eos_idx,
            unk_idx=None,
            pad_idx=None,
        )
        return vocab_info
=======
from fairseq2.device import Device
>>>>>>> 55db8d86


@final
class LLaMA3Tokenizer(TextTokenizer):
    """Represents a LLaMA 3 tokenizer."""

    _model: TiktokenModel
    _eos_token: str

    def __init__(self, model: TiktokenModel, eos_token: str) -> None:
        self._model = model

        self._eos_token = eos_token

    @override
    def create_encoder(
        self,
        *,
        task: str | None = None,
        lang: str | None = None,
        mode: str | None = None,
        device: Device | None = None,
        pin_memory: bool = False,
    ) -> TiktokenEncoder:
        if task is not None:
            raise ValueError(f"`task` must be `None`, but is '{task}' instead.")

        if lang is not None:
            raise ValueError(f"`lang` must be `None`, but is '{lang}' instead.")

        match mode:
            case None | "default":
                prefix_tokens = ["<|begin_of_text|>"]
                suffix_tokens = [self._eos_token]
            case "prompt":
                prefix_tokens = ["<|begin_of_text|>"]
                # In prompt mode, we expect the generator to finish the sequence.
                suffix_tokens = []
            case "prompt_response":
                prefix_tokens = []
                suffix_tokens = [self._eos_token]
            case "as_is":
                prefix_tokens = []
                suffix_tokens = []
            case _:
                raise ValueError(
                    f"`mode` must be one of the following values, but is '{mode}' instead: default, prompt, prompt_response, as_is"
                )

        return TiktokenEncoder(
            self._model,
            prefix_tokens=prefix_tokens,
            suffix_tokens=suffix_tokens,
            device=device,
            pin_memory=pin_memory,
        )

    @override
    def create_raw_encoder(
        self, *, device: Device | None = None, pin_memory: bool = False
    ) -> TiktokenEncoder:
        return TiktokenEncoder(self._model, device=device, pin_memory=pin_memory)

    @override
    def create_decoder(self, *, skip_special_tokens: bool = False) -> TiktokenDecoder:
        return TiktokenDecoder(self._model, skip_special_tokens=skip_special_tokens)

    @property
    @override
    def vocab_info(self) -> VocabularyInfo:
        return self._model.vocab_info


@final
class LLaMA3HuggingFaceTokenizer(TextTokenizer):
    """Represents a Hugging Face version of LLama 3 tokenizer"""

    _model: HuggingFaceTokenModel
    _eos_token: str

    def __init__(self, model: HuggingFaceTokenModel, eos_token: str) -> None:
        self._model = model

        self._eos_token = eos_token

    @override
    def create_encoder(
        self,
        *,
        task: str | None = None,
        lang: str | None = None,
        mode: str | None = None,
        device: Device | None = None,
        pin_memory: bool = False,
    ) -> TextTokenEncoder:
        if task is not None:
            raise ValueError(f"`task` must be `None`, but is '{task}' instead.")

        if lang is not None:
            raise ValueError(f"`lang` must be `None`, but is '{lang}' instead.")

        match mode:
            case None | "default":
                prefix_tokens = ["<|begin_of_text|>"]
                suffix_tokens = [self._eos_token]
            case "prompt":
                prefix_tokens = ["<|begin_of_text|>"]
                # In prompt mode, we expect the generator to finish the sequence.
                suffix_tokens = []
            case "prompt_response":
                prefix_tokens = []
                suffix_tokens = [self._eos_token]
            case "as_is":
                prefix_tokens = []
                suffix_tokens = []
            case _:
                raise ValueError(
                    f"`mode` must be one of the following values, but is '{mode}' instead: default, prompt, prompt_response, as_is"
                )

        return HuggingFaceTokenEncoder(
            self._model,
            prefix_tokens=prefix_tokens,
            suffix_tokens=suffix_tokens,
            device=device,
            pin_memory=pin_memory,
        )

    @override
    def create_raw_encoder(
        self, *, device: Device | None = None, pin_memory: bool = False
    ) -> TextTokenEncoder:
        return HuggingFaceTokenEncoder(
            self._model, device=device, pin_memory=pin_memory
        )

    @override
    def create_decoder(self, *, skip_special_tokens: bool = False) -> TextTokenDecoder:
        return HuggingFaceTokenDecoder(
            self._model, skip_special_tokens=skip_special_tokens
        )

    @property
    @override
    def vocab_info(self) -> VocabularyInfo:
        return self._model.vocab_info


LLAMA_TOKENIZER_FAMILY: Final = "llama"


def load_llama_tokenizer(path: Path, card: AssetCard) -> TextTokenizer:

    # first check if this is HuggingFace tokenizer
    try:
        use_hf = card.field("use_hf_tokenizer").as_(bool)
    except AssetCardFieldNotFoundError:
        use_hf = False
    except AssetCardError as ex:
        raise text_tokenizer_asset_card_error(card.name) from ex

    if use_hf:
        try:
            return LLaMA3TokenizerHuggingFace(path)
        except ValueError as ex:
            raise TextTokenizerLoadError(
                card.name, f"The '{card.name}' asset card does not contain a valid text tokenizer configuration of the '{LLAMA_TOKENIZER_FAMILY}' family. See the nested exception for details."  # fmt: skip
            ) from ex
        except RuntimeError as ex:
            raise TextTokenizerLoadError(
                card.name, f"The '{card.name}' text tokenizer cannot be loaded. See the nested exception for details."  # fmt: skip
            ) from ex

    try:
        use_v2 = card.field("use_v2_tokenizer").as_(bool)
    except AssetCardFieldNotFoundError:
        use_v2 = False
    except AssetCardError as ex:
        raise text_tokenizer_asset_card_error(card.name) from ex

    if use_v2:
        try:
            is_dir = path.is_dir()
        except OSError as ex:
            raise TextTokenizerLoadError(
                card.name, f"The path of the '{card.name}' text tokenizer cannot be accessed. See the nested exception for details."  # fmt: skip
            ) from ex

        if is_dir:
            return load_llama3_hg_tokenizer(path, card)

        return load_llama3_tokenizer(path, card)

    return load_basic_sentencepiece_tokenizer(path, card)


def load_llama3_tokenizer(path: Path, card: AssetCard) -> TextTokenizer:
    split_regex = r"(?i:'s|'t|'re|'ve|'m|'ll|'d)|[^\r\n\p{L}\p{N}]?\p{L}+|\p{N}{1,3}| ?[^\s\p{L}\p{N}]+[\r\n]*|\s*[\r\n]+|\s+(?!\S)|\s+"  # fmt: skip

    try:
        use_eot = card.field("use_eot").as_(bool)
    except AssetCardFieldNotFoundError:
        use_eot = False
    except AssetCardError as ex:
        raise text_tokenizer_asset_card_error(card.name) from ex

    eos_token = "<|eot_id|>" if use_eot else "<|end_of_text|>"

    special_tokens = [
        "<|begin_of_text|>",
        "<|end_of_text|>",
        "<|reserved_special_token_0|>",
        "<|reserved_special_token_1|>",
        "<|finetune_right_pad_id|>",
        "<|step_id|>",
        "<|start_header_id|>",
        "<|end_header_id|>",
        "<|eom_id|>",  # end-of-message
        "<|eot_id|>",  # end-of-turn
        "<|python_tag|>",
    ]

    num_reserved_special_tokens = 256

    for i in range(num_reserved_special_tokens - len(special_tokens)):
        special_tokens.append(f"<|reserved_special_token_{2 + i}|>")

    try:
        model = load_tiktoken_model(
            path,
            split_regex,
            unk_token=None,
            bos_token="<|begin_of_text|>",
            eos_token=eos_token,
            pad_token="<|finetune_right_pad_id|>",
            boh_token="<|start_header_id|>",
            eoh_token="<|end_header_id|>",
            special_tokens=special_tokens,
        )
    except (OSError, RuntimeError) as ex:
        raise TextTokenizerLoadError(
            card.name, f"The '{card.name}' text tokenizer model cannot be loaded. See the nested exception for details."  # fmt: skip
        ) from ex

    return LLaMA3Tokenizer(model, eos_token)


def load_llama3_hg_tokenizer(path: Path, card: AssetCard) -> TextTokenizer:
    try:
        use_eot = card.field("use_eot").as_(bool)
    except AssetCardFieldNotFoundError:
        use_eot = False
    except AssetCardError as ex:
        raise text_tokenizer_asset_card_error(card.name) from ex

    eos_token = "<|eot_id|>" if use_eot else "<|end_of_text|>"

    try:
        model = load_hg_token_model(
            path,
            unk_token=None,
            bos_token="<|begin_of_text|>",
            eos_token=eos_token,
            pad_token="<|finetune_right_pad_id|>",
            boh_token="<|start_header_id|>",
            eoh_token="<|end_header_id|>",
        )
    except (OSError, RuntimeError) as ex:
        raise TextTokenizerLoadError(
            card.name, f"The '{card.name}' text tokenizer model cannot be loaded. See the nested exception for details."  # fmt: skip
        ) from ex

    return LLaMA3HuggingFaceTokenizer(model, eos_token)<|MERGE_RESOLUTION|>--- conflicted
+++ resolved
@@ -35,101 +35,7 @@
     TiktokenModel,
     load_tiktoken_model,
 )
-<<<<<<< HEAD
-from fairseq2.data.text.tokenizers.huggingface_tokenizer import (
-    HuggingfaceTokenizerEncoder,
-    HuggingfaceTokenizerDecoder,
-)
-from fairseq2.typing import Device
-from transformers import AutoTokenizer
-
-
-@final
-class LLaMA3TokenizerHuggingFace(TextTokenizer):
-    """Represents a HuggingFace version of LLama 3 tokenizer"""
-
-    _tokenizer: AutoTokenizer
-    _bos_token: str
-    _eos_token: str
-
-    def __init__(self, path: Path) -> None:
-
-        self._tokenizer = AutoTokenizer.from_pretrained(path)
-
-        self._eos_token = self._tokenizer.special_tokens_map["eos_token"]
-        self._bos_token = self._tokenizer.special_tokens_map["bos_token"]
-
-    @override
-    def create_encoder(
-        self,
-        *,
-        task: str | None = None,
-        lang: str | None = None,
-        mode: str | None = None,
-        device: Device | None = None,
-        pin_memory: bool = False,
-    ) -> TiktokenEncoder:
-        if task is not None:
-            raise ValueError(f"`task` must be `None`, but is '{task}' instead.")
-
-        if lang is not None:
-            raise ValueError(f"`lang` must be `None`, but is '{lang}' instead.")
-
-        match mode:
-            case None | "default":
-                prefix_tokens = [self._bos_token]
-                suffix_tokens = [self._eos_token]
-            case "prompt":
-                prefix_tokens = [self._bos_token]
-                # In prompt mode, we expect the generator to finish the sequence.
-                suffix_tokens = []
-            case "prompt_response":
-                prefix_tokens = []
-                suffix_tokens = [self._eos_token]
-            case "as_is":
-                prefix_tokens = []
-                suffix_tokens = []
-            case _:
-                raise ValueError(
-                    f"`mode` must be one of the following values, but is '{mode}' instead: default, prompt, prompt_response, as_is"
-                )
-
-        return HuggingfaceTokenizerEncoder(
-            self._tokenizer,
-            prefix_tokens=prefix_tokens,
-            suffix_tokens=suffix_tokens,
-            device=device,
-            pin_memory=pin_memory,
-        )
-
-    @override
-    def create_raw_encoder(
-        self, *, device: Device | None = None, pin_memory: bool = False
-    ) -> TiktokenEncoder:
-        return HuggingfaceTokenizerEncoder(
-            self._tokenizer, device=device, pin_memory=pin_memory
-        )
-
-    @override
-    def create_decoder(self) -> TiktokenDecoder:
-        return HuggingfaceTokenizerDecoder(self._model)
-
-    @property
-    @override
-    def vocab_info(self) -> VocabularyInfo:
-        bos_idx = self._tokenizer.convert_tokens_to_ids(self._bos_token)
-        eos_idx = self._tokenizer.convert_tokens_to_ids(self._eos_token)
-        vocab_info = VocabularyInfo(
-            size=len(self._tokenizer),
-            bos_idx=bos_idx,
-            eos_idx=eos_idx,
-            unk_idx=None,
-            pad_idx=None,
-        )
-        return vocab_info
-=======
 from fairseq2.device import Device
->>>>>>> 55db8d86
 
 
 @final
