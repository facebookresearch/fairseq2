# Copyright (c) Meta Platforms, Inc. and affiliates.
# All rights reserved.
#
# This source code is licensed under the BSD-style license found in the
# LICENSE file in the root directory of this source tree.

from __future__ import annotations

from abc import ABC, abstractmethod
from dataclasses import dataclass
from pathlib import Path
<<<<<<< HEAD
from typing import Any, Literal, cast, final
=======
from typing import Final, final
>>>>>>> 0a87bd8b

import torch
from typing_extensions import override

<<<<<<< HEAD
from fairseq2.assets import AssetCard, AssetError
from fairseq2.data.audio import AudioDecoder, WaveformToFbankConverter
from fairseq2.data.text import StrSplitter, TextTokenizer, read_text
from fairseq2.datasets.batching import Batching
=======
from fairseq2.assets import AssetCard
from fairseq2.datasets.config import Batching, DataReadOptions
>>>>>>> 0a87bd8b
from fairseq2.datasets.data_reader import DataPipelineReader, DataReader
from fairseq2.datasets.static import load_dataset
from fairseq2.error import NotSupportedError
from fairseq2.gang import Gang
from fairseq2.models.sequence import SequenceBatch
from fairseq2.typing import DataType
from fairseq2.nn.padding import get_seqs_and_padding_mask
from fairseq2.datasets.batching import Batching, LengthBatching, StaticBatching
from fairseq2.data import (
    CollateOptionsOverride,
    Collater,
    DataPipeline,
    DataPipelineBuilder,
    FileMapper,
    SequenceData,
    create_bucket_sizes,
    read_sequence,
)


class SpeechDataset(ABC):
    """Represents a speech dataset."""

    @abstractmethod
    def create_reader(
        self,
        split: str,
        gang: Gang,
        min_audio_len: int,
        max_audio_len: int,
        batching: Batching,
        options: SpeechReadOptions | None = None,
    ) -> DataReader[SequenceBatch]:
        """Create a dataset reader.

        :param split:
            The split to read.
        :param gang:
            The gang over which to shard the dataset.
        :param min_audio_len:
            The minimum audio length of each example. Examples shorter than this
            value will be dropped.
        :param max_audio_len:
            The maximum audio length of each example. Examples longer than this
            value will be dropped.
        :param batching:
            The batching strategy for returned examples.
        :param options:
            The read options.
        """

    @abstractmethod
    def splits(self) -> set[str]:
        """Return the set of splits."""


@dataclass
class SpeechReadOptions(DataReadOptions):
    dtype: DataType = torch.float32
    """The data type of the decoded audio sequences."""

    normalize_audio: bool = False
    """If ``True``, normalizes audio to have zero mean and unit variance."""


GENERIC_SPEECH_DATASET_FAMILY: Final = "generic_speech"

# TODO: FIX, INFER
npc = 10

@final
class GenericSpeechDataset(SpeechDataset):
    """Represents a generic manifest-based Speech dataset."""
    """Represents a generic manifest-based ASR dataset."""

<<<<<<< HEAD
    _manifest_dir: Path
    _splits: set[str]

    def __init__(self, manifest_dir: Path, splits: set[str]) -> None:
        """
        :param manifest_dir:
            The directory under which the manifest files resides.
        :param splits:
            The available splits.
        """
        self._manifest_dir = manifest_dir
        self._splits = splits

    @classmethod
    def from_path(cls, path: Path) -> GenericSpeechDataset:
        """Load a :class:`GenericSpeechDataset` from ``path``."""
        path = path.expanduser().resolve()
        if not path.is_dir():
            return GenericSpeechDataset(manifest_dir=path.parent, splits={path.stem})

        try:
            splits = {f.stem for f in path.glob("*.tsv")}
        except OSError as ex:
            raise RuntimeError(
                "The splits cannot be determined. See nested exception for details."
            ) from ex

        return GenericSpeechDataset(path, splits)
=======
    @staticmethod
    def from_path(path: Path, name: str | None = None) -> GenericSpeechDataset:
        return GenericSpeechDataset()
>>>>>>> 0a87bd8b

    @override
    def create_reader(
        self,
        split: str,
        gang: Gang,
        min_audio_len: int,
        max_audio_len: int,
        batching: Batching,
<<<<<<< HEAD
        *,
        dtype: DataType = torch.float32,
        min_audio_len: int = 1,
        normalize_audio: bool = False,
        example_shuffle_window: int = 1,
        batch_shuffle_window: int = 1,
        drop_remainder: bool = False,
        sync_batches: bool = True,
        sync_mode: Literal["until_first", "until_last"] = "until_first",
        max_num_batches: int | None = None,
        num_accumulate: int = 1,
        num_prefetch: int = 1,
        seed: int = 2,
        cached_fd_count: int = 1000,
        use_fbank: bool = False,
        num_fbank_channels: int = 80,
        fbank_stride: int = 2,
        **extras: Any,
    ) -> DataPipelineReader[SequenceBatch]:
        """
        :param cached_fd_count:
            The maximum number of file descriptors to keep open while reading
            audio files.
        """
        if split not in self._splits:
            raise ValueError(
                f"`split` must be one of the following splits, but is '{split}' instead: {', '.join(sorted(self._splits))}"
            )

        audio_dir = self._retrieve_data_directory(split)

        builder = self._read_manifest(split)

        # Shuffle examples. Must be consistent across all processes.
        if example_shuffle_window != 1:
            builder.shuffle(example_shuffle_window, seed)

        seed += 1

        # Shard.
        builder.shard(gang.rank, gang.size, allow_uneven=True)

        seed += gang.rank

        if isinstance(batching, LengthBatching):
            # Bucket by the audio length.
            bucket_sizes = create_bucket_sizes(
                max_seq_len=max_audio_len,
                min_seq_len=min_audio_len,
                max_num_elements=batching.max_num_elements,
                num_seqs_multiple_of=8,
            )

            builder.bucket_by_length(
                bucket_sizes,
                selector="audio_size",
                min_data_len=min_audio_len,
                skip_below_min_examples=True,
                skip_above_max_examples=True,
                drop_remainder=drop_remainder,
            )
        elif isinstance(batching, StaticBatching):
            # Filter out out-of-range audios.
            def skip(example: dict[str, Any]) -> bool:
                audio_len = cast(int, example["audio_size"])

                return audio_len >= min_audio_len and audio_len <= max_audio_len

            builder.filter(skip)

            # Bucket `batch_size` examples.
            builder.bucket(batching.batch_size, drop_remainder=drop_remainder)
        else:
            raise RuntimeError(f"`{batching}` is not supported.")

        # Shuffle buckets.
        if batch_shuffle_window != 1:
            builder.shuffle(batch_shuffle_window, seed)

        seed += 1
        
        # Memory map audio files.
        file_mapper = FileMapper(audio_dir, cached_fd_count=cached_fd_count)

        builder.map(file_mapper, selector="[*].audio")
        

        # Decode audio.
        audio_decoder = AudioDecoder(dtype=torch.float32 if normalize_audio else dtype)

        builder.map(audio_decoder, selector="[*].audio.data")

        # TODO(balioglu): Check/adjust sample size

        # Normalize audio if requested.
        def normalize(waveform: Tensor) -> Tensor:
            with torch.no_grad():
                waveform = layer_norm(waveform, waveform.shape)

            return waveform.to(dtype)

        if normalize_audio:
            builder.map(normalize, selector="[*].audio.data.waveform")
            
        if use_fbank:
            fbank_converter = WaveformToFbankConverter(
                num_mel_bins=num_fbank_channels,
                waveform_scale=1.0,
                channel_last=True,
                standardize=False,
                keep_waveform=True,
            )
            builder.map(fbank_converter, selector="[*].audio.data")
            
        collater = Collater(pad_value=0)

        builder.map(collater, num_parallel_calls=npc)

        # Return only the first `max_num_batches`.
        if max_num_batches is not None:
            builder.take(max_num_batches)

        # Prefetch `num_prefetch` batches in background.
        builder.prefetch(num_prefetch)

        # Wrap examples with `Seq2SeqBatch`.
        def to_batch(example: dict[str, Any]) -> SequenceBatch:
            if use_fbank:
                source_data = cast(SequenceData, example["audio"]["data"]["fbank"])
            else:
                source_data = cast(SequenceData, example["audio"]["data"]["waveform"])

            source_seqs, source_padding_mask = get_seqs_and_padding_mask(
                source_data, gang.device
            )
            return SequenceBatch(
                seqs=source_seqs,
                padding_mask=source_padding_mask,
                example=example,
            )

        pipeline = builder.map(to_batch).and_return()

        return DataPipelineReader[SequenceBatch](
            pipeline,
            gang,
            num_accumulate=num_accumulate,
            drop_remainder=drop_remainder,
            sync_batches=sync_batches,
            sync_mode=sync_mode,
        )

    def _retrieve_data_directory(self, split: str) -> Path:
        manifest_file = self._manifest_dir.joinpath(f"{split}.tsv")

        try:
            with manifest_file.open() as fp:
                line = fp.readline().rstrip()
        except OSError as ex:
            raise DatasetError(
                f"{manifest_file} cannot be read. See nested exception for details."
            ) from ex

        try:
            return Path(line)
        except ValueError:
            raise DatasetError(
                f"The first line of {manifest_file} must point to a data directory."
            ) from None

    def _read_manifest(self, split: str) -> DataPipelineBuilder:
        def read_tsv_file() -> DataPipelineBuilder:
            tsv_file = self._manifest_dir.joinpath(f"{split}.tsv")

            builder = read_text(tsv_file, rtrim=True, memory_map=True)

            builder.skip(1)  # Path to the data directory.

            field_splitter = StrSplitter(names=["audio", "audio_size"])

            builder.map(field_splitter, num_parallel_calls=npc)

            return builder

        tsv_pipeline = read_tsv_file().and_return()

        builder = DataPipeline.zip([tsv_pipeline], flatten=True)

        # Cast audio size to integer.
        builder.map(int, selector="audio_size")

        # TODO(balioglu): Use `cache()` op.
        manifest = list(builder.and_return())

        return read_sequence(manifest)
=======
        options: SpeechReadOptions | None = None,
    ) -> DataPipelineReader[SequenceBatch]:
        raise NotSupportedError("not supported yet.")
>>>>>>> 0a87bd8b

    @override
    def splits(self) -> set[str]:
        return self._splits


def load_speech_dataset(
    name_or_card: str | AssetCard, *, force: bool = False
) -> SpeechDataset:
    return load_dataset(name_or_card, SpeechDataset, force=force)<|MERGE_RESOLUTION|>--- conflicted
+++ resolved
@@ -9,24 +9,15 @@
 from abc import ABC, abstractmethod
 from dataclasses import dataclass
 from pathlib import Path
-<<<<<<< HEAD
 from typing import Any, Literal, cast, final
-=======
-from typing import Final, final
->>>>>>> 0a87bd8b
 
 import torch
 from typing_extensions import override
 
-<<<<<<< HEAD
 from fairseq2.assets import AssetCard, AssetError
 from fairseq2.data.audio import AudioDecoder, WaveformToFbankConverter
 from fairseq2.data.text import StrSplitter, TextTokenizer, read_text
 from fairseq2.datasets.batching import Batching
-=======
-from fairseq2.assets import AssetCard
-from fairseq2.datasets.config import Batching, DataReadOptions
->>>>>>> 0a87bd8b
 from fairseq2.datasets.data_reader import DataPipelineReader, DataReader
 from fairseq2.datasets.static import load_dataset
 from fairseq2.error import NotSupportedError
@@ -102,7 +93,6 @@
     """Represents a generic manifest-based Speech dataset."""
     """Represents a generic manifest-based ASR dataset."""
 
-<<<<<<< HEAD
     _manifest_dir: Path
     _splits: set[str]
 
@@ -131,11 +121,6 @@
             ) from ex
 
         return GenericSpeechDataset(path, splits)
-=======
-    @staticmethod
-    def from_path(path: Path, name: str | None = None) -> GenericSpeechDataset:
-        return GenericSpeechDataset()
->>>>>>> 0a87bd8b
 
     @override
     def create_reader(
@@ -145,7 +130,6 @@
         min_audio_len: int,
         max_audio_len: int,
         batching: Batching,
-<<<<<<< HEAD
         *,
         dtype: DataType = torch.float32,
         min_audio_len: int = 1,
@@ -341,11 +325,6 @@
         manifest = list(builder.and_return())
 
         return read_sequence(manifest)
-=======
-        options: SpeechReadOptions | None = None,
-    ) -> DataPipelineReader[SequenceBatch]:
-        raise NotSupportedError("not supported yet.")
->>>>>>> 0a87bd8b
 
     @override
     def splits(self) -> set[str]:
