--- conflicted
+++ resolved
@@ -14,14 +14,10 @@
 import torch
 from typing_extensions import override
 
-<<<<<<< HEAD
 from fairseq2.assets import AssetCard, AssetError
 from fairseq2.data.audio import AudioDecoder, WaveformToFbankConverter
 from fairseq2.data.text import StrSplitter, TextTokenizer, read_text
 from fairseq2.datasets.batching import Batching
-=======
-from fairseq2.datasets.config import Batching, DataReadOptions
->>>>>>> 0fb6915d
 from fairseq2.datasets.data_reader import DataPipelineReader, DataReader
 from fairseq2.datasets.hub import DatasetHubAccessor
 from fairseq2.error import NotSupportedError
@@ -97,7 +93,6 @@
     """Represents a generic manifest-based Speech dataset."""
     """Represents a generic manifest-based ASR dataset."""
 
-<<<<<<< HEAD
     _manifest_dir: Path
     _splits: set[str]
 
@@ -126,11 +121,6 @@
             ) from ex
 
         return GenericSpeechDataset(path, splits)
-=======
-    @staticmethod
-    def from_path(path: Path, name: str) -> GenericSpeechDataset:
-        return GenericSpeechDataset()
->>>>>>> 0fb6915d
 
     @override
     def create_reader(
