# Copyright (c) Meta Platforms, Inc. and affiliates.
# All rights reserved.
#
# This source code is licensed under the BSD-style license found in the
# LICENSE file in the root directory of this source tree.

from __future__ import annotations

from abc import ABC, abstractmethod
from dataclasses import dataclass
from pathlib import Path
<<<<<<< HEAD
from typing import Any, Literal, cast, final
=======
from typing import Final, final
>>>>>>> 0fb6915d

import torch
from typing_extensions import override

<<<<<<< HEAD
from fairseq2.assets import AssetCard, AssetError
from fairseq2.data.audio import AudioDecoder, WaveformToFbankConverter
from fairseq2.data.text import StrSplitter, TextTokenizer, read_text
from fairseq2.datasets.batching import Batching
=======
from fairseq2.datasets.config import Batching, DataReadOptions
>>>>>>> 0fb6915d
from fairseq2.datasets.data_reader import DataPipelineReader, DataReader
from fairseq2.datasets.hub import DatasetHubAccessor
from fairseq2.error import NotSupportedError
from fairseq2.gang import Gang
from fairseq2.models.sequence import SequenceBatch
from fairseq2.typing import DataType
from fairseq2.nn.padding import get_seqs_and_padding_mask
from fairseq2.datasets.batching import Batching, LengthBatching, StaticBatching
from fairseq2.data import (
    CollateOptionsOverride,
    Collater,
    DataPipeline,
    DataPipelineBuilder,
    FileMapper,
    SequenceData,
    create_bucket_sizes,
    read_sequence,
)


class SpeechDataset(ABC):
    """Represents a speech dataset."""

    @abstractmethod
    def create_reader(
        self,
        split: str,
        gang: Gang,
        min_audio_len: int,
        max_audio_len: int,
        batching: Batching,
        options: SpeechReadOptions | None = None,
    ) -> DataReader[SequenceBatch]:
        """Create a dataset reader.

        :param split:
            The split to read.
        :param gang:
            The gang over which to shard the dataset.
        :param min_audio_len:
            The minimum audio length of each example. Examples shorter than this
            value will be dropped.
        :param max_audio_len:
            The maximum audio length of each example. Examples longer than this
            value will be dropped.
        :param batching:
            The batching strategy for returned examples.
        :param options:
            The read options.
        """

    @abstractmethod
    def splits(self) -> set[str]:
        """Return the set of splits."""


@dataclass
class SpeechReadOptions(DataReadOptions):
    dtype: DataType = torch.float32
    """The data type of the decoded audio sequences."""

    normalize_audio: bool = False
    """If ``True``, normalizes audio to have zero mean and unit variance."""


GENERIC_SPEECH_DATASET_FAMILY: Final = "generic_speech"

# TODO: FIX, INFER
npc = 10

@final
class GenericSpeechDataset(SpeechDataset):
    """Represents a generic manifest-based Speech dataset."""
    """Represents a generic manifest-based ASR dataset."""

<<<<<<< HEAD
    _manifest_dir: Path
    _splits: set[str]

    def __init__(self, manifest_dir: Path, splits: set[str]) -> None:
        """
        :param manifest_dir:
            The directory under which the manifest files resides.
        :param splits:
            The available splits.
        """
        self._manifest_dir = manifest_dir
        self._splits = splits

    @classmethod
    def from_path(cls, path: Path) -> GenericSpeechDataset:
        """Load a :class:`GenericSpeechDataset` from ``path``."""
        path = path.expanduser().resolve()
        if not path.is_dir():
            return GenericSpeechDataset(manifest_dir=path.parent, splits={path.stem})

        try:
            splits = {f.stem for f in path.glob("*.tsv")}
        except OSError as ex:
            raise RuntimeError(
                "The splits cannot be determined. See nested exception for details."
            ) from ex

        return GenericSpeechDataset(path, splits)
=======
    @staticmethod
    def from_path(path: Path, name: str) -> GenericSpeechDataset:
        return GenericSpeechDataset()
>>>>>>> 0fb6915d

    @override
    def create_reader(
        self,
        split: str,
        gang: Gang,
        min_audio_len: int,
        max_audio_len: int,
        batching: Batching,
<<<<<<< HEAD
        *,
        dtype: DataType = torch.float32,
        min_audio_len: int = 1,
        normalize_audio: bool = False,
        example_shuffle_window: int = 1,
        batch_shuffle_window: int = 1,
        drop_remainder: bool = False,
        sync_batches: bool = True,
        sync_mode: Literal["until_first", "until_last"] = "until_first",
        max_num_batches: int | None = None,
        num_accumulate: int = 1,
        num_prefetch: int = 1,
        seed: int = 2,
        cached_fd_count: int = 1000,
        use_fbank: bool = False,
        num_fbank_channels: int = 80,
        fbank_stride: int = 2,
        **extras: Any,
    ) -> DataPipelineReader[SequenceBatch]:
        """
        :param cached_fd_count:
            The maximum number of file descriptors to keep open while reading
            audio files.
        """
        if split not in self._splits:
            raise ValueError(
                f"`split` must be one of the following splits, but is '{split}' instead: {', '.join(sorted(self._splits))}"
            )

        audio_dir = self._retrieve_data_directory(split)

        builder = self._read_manifest(split)

        # Shuffle examples. Must be consistent across all processes.
        if example_shuffle_window != 1:
            builder.shuffle(example_shuffle_window, seed)

        seed += 1

        # Shard.
        builder.shard(gang.rank, gang.size, allow_uneven=True)

        seed += gang.rank

        if isinstance(batching, LengthBatching):
            # Bucket by the audio length.
            bucket_sizes = create_bucket_sizes(
                max_seq_len=max_audio_len,
                min_seq_len=min_audio_len,
                max_num_elements=batching.max_num_elements,
                num_seqs_multiple_of=8,
            )

            builder.bucket_by_length(
                bucket_sizes,
                selector="audio_size",
                min_data_len=min_audio_len,
                skip_below_min_examples=True,
                skip_above_max_examples=True,
                drop_remainder=drop_remainder,
            )
        elif isinstance(batching, StaticBatching):
            # Filter out out-of-range audios.
            def skip(example: dict[str, Any]) -> bool:
                audio_len = cast(int, example["audio_size"])

                return audio_len >= min_audio_len and audio_len <= max_audio_len

            builder.filter(skip)

            # Bucket `batch_size` examples.
            builder.bucket(batching.batch_size, drop_remainder=drop_remainder)
        else:
            raise RuntimeError(f"`{batching}` is not supported.")

        # Shuffle buckets.
        if batch_shuffle_window != 1:
            builder.shuffle(batch_shuffle_window, seed)

        seed += 1
        
        # Memory map audio files.
        file_mapper = FileMapper(audio_dir, cached_fd_count=cached_fd_count)

        builder.map(file_mapper, selector="[*].audio")
        

        # Decode audio.
        audio_decoder = AudioDecoder(dtype=torch.float32 if normalize_audio else dtype)

        builder.map(audio_decoder, selector="[*].audio.data")

        # TODO(balioglu): Check/adjust sample size

        # Normalize audio if requested.
        def normalize(waveform: Tensor) -> Tensor:
            with torch.no_grad():
                waveform = layer_norm(waveform, waveform.shape)

            return waveform.to(dtype)

        if normalize_audio:
            builder.map(normalize, selector="[*].audio.data.waveform")
            
        if use_fbank:
            fbank_converter = WaveformToFbankConverter(
                num_mel_bins=num_fbank_channels,
                waveform_scale=1.0,
                channel_last=True,
                standardize=False,
                keep_waveform=True,
            )
            builder.map(fbank_converter, selector="[*].audio.data")
            
        collater = Collater(pad_value=0)

        builder.map(collater, num_parallel_calls=npc)

        # Return only the first `max_num_batches`.
        if max_num_batches is not None:
            builder.take(max_num_batches)

        # Prefetch `num_prefetch` batches in background.
        builder.prefetch(num_prefetch)

        # Wrap examples with `Seq2SeqBatch`.
        def to_batch(example: dict[str, Any]) -> SequenceBatch:
            if use_fbank:
                source_data = cast(SequenceData, example["audio"]["data"]["fbank"])
            else:
                source_data = cast(SequenceData, example["audio"]["data"]["waveform"])

            source_seqs, source_padding_mask = get_seqs_and_padding_mask(
                source_data, gang.device
            )
            return SequenceBatch(
                seqs=source_seqs,
                padding_mask=source_padding_mask,
                example=example,
            )

        pipeline = builder.map(to_batch).and_return()

        return DataPipelineReader[SequenceBatch](
            pipeline,
            gang,
            num_accumulate=num_accumulate,
            drop_remainder=drop_remainder,
            sync_batches=sync_batches,
            sync_mode=sync_mode,
        )

    def _retrieve_data_directory(self, split: str) -> Path:
        manifest_file = self._manifest_dir.joinpath(f"{split}.tsv")

        try:
            with manifest_file.open() as fp:
                line = fp.readline().rstrip()
        except OSError as ex:
            raise DatasetError(
                f"{manifest_file} cannot be read. See nested exception for details."
            ) from ex

        try:
            return Path(line)
        except ValueError:
            raise DatasetError(
                f"The first line of {manifest_file} must point to a data directory."
            ) from None

    def _read_manifest(self, split: str) -> DataPipelineBuilder:
        def read_tsv_file() -> DataPipelineBuilder:
            tsv_file = self._manifest_dir.joinpath(f"{split}.tsv")

            builder = read_text(tsv_file, rtrim=True, memory_map=True)

            builder.skip(1)  # Path to the data directory.

            field_splitter = StrSplitter(names=["audio", "audio_size"])

            builder.map(field_splitter, num_parallel_calls=npc)

            return builder

        tsv_pipeline = read_tsv_file().and_return()

        builder = DataPipeline.zip([tsv_pipeline], flatten=True)

        # Cast audio size to integer.
        builder.map(int, selector="audio_size")

        # TODO(balioglu): Use `cache()` op.
        manifest = list(builder.and_return())

        return read_sequence(manifest)
=======
        options: SpeechReadOptions | None = None,
    ) -> DataPipelineReader[SequenceBatch]:
        raise NotSupportedError("not supported yet.")
>>>>>>> 0fb6915d

    @override
    def splits(self) -> set[str]:
        return self._splits


get_speech_dataset_hub = DatasetHubAccessor(SpeechDataset)<|MERGE_RESOLUTION|>--- conflicted
+++ resolved
@@ -8,24 +8,16 @@
 
 from abc import ABC, abstractmethod
 from dataclasses import dataclass
-from pathlib import Path
-<<<<<<< HEAD
-from typing import Any, Literal, cast, final
-=======
+from pathlib import Pathx
 from typing import Final, final
->>>>>>> 0fb6915d
 
 import torch
 from typing_extensions import override
 
-<<<<<<< HEAD
 from fairseq2.assets import AssetCard, AssetError
 from fairseq2.data.audio import AudioDecoder, WaveformToFbankConverter
 from fairseq2.data.text import StrSplitter, TextTokenizer, read_text
 from fairseq2.datasets.batching import Batching
-=======
-from fairseq2.datasets.config import Batching, DataReadOptions
->>>>>>> 0fb6915d
 from fairseq2.datasets.data_reader import DataPipelineReader, DataReader
 from fairseq2.datasets.hub import DatasetHubAccessor
 from fairseq2.error import NotSupportedError
@@ -99,9 +91,7 @@
 @final
 class GenericSpeechDataset(SpeechDataset):
     """Represents a generic manifest-based Speech dataset."""
-    """Represents a generic manifest-based ASR dataset."""
-
-<<<<<<< HEAD
+
     _manifest_dir: Path
     _splits: set[str]
 
@@ -130,11 +120,6 @@
             ) from ex
 
         return GenericSpeechDataset(path, splits)
-=======
-    @staticmethod
-    def from_path(path: Path, name: str) -> GenericSpeechDataset:
-        return GenericSpeechDataset()
->>>>>>> 0fb6915d
 
     @override
     def create_reader(
@@ -144,7 +129,6 @@
         min_audio_len: int,
         max_audio_len: int,
         batching: Batching,
-<<<<<<< HEAD
         *,
         dtype: DataType = torch.float32,
         min_audio_len: int = 1,
@@ -340,11 +324,6 @@
         manifest = list(builder.and_return())
 
         return read_sequence(manifest)
-=======
-        options: SpeechReadOptions | None = None,
-    ) -> DataPipelineReader[SequenceBatch]:
-        raise NotSupportedError("not supported yet.")
->>>>>>> 0fb6915d
 
     @override
     def splits(self) -> set[str]:
