--- conflicted
+++ resolved
@@ -34,17 +34,12 @@
     data_reader: DataReader[BatchT],
     gangs: Gangs,
     seed: int,
-<<<<<<< HEAD
-) -> Generator[BatchT]:
-    metric_recorder = create_metric_recorder(context, recipe_config, gangs, output_dir)
-=======
     *,
     hyper_params: object = None,
 ) -> Generator:
     metric_recorder = create_metric_recorder(
         context, common_section, gangs, output_dir, hyper_params
     )
->>>>>>> 55db8d86
 
     profiler = create_profiler(context, common_section, gangs, output_dir)
 
