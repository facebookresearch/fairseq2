# Copyright (c) Meta Platforms, Inc. and affiliates.
# All rights reserved.
#
# This source code is licensed under the BSD-style license found in the
# LICENSE file in the root directory of this source tree.

from __future__ import annotations

from pathlib import Path
from typing import final

from fairseq2.context import RuntimeContext
from fairseq2.gang import Gangs
from fairseq2.metrics.recorders import (
    CompositeMetricRecorder,
    MetricRecorder,
    MetricRecorderHandler,
    MetricRecordError,
    UnknownMetricRecorderError,
)
from fairseq2.recipes import RecipeError
from fairseq2.recipes.config import CommonSection
from fairseq2.registry import Provider
from fairseq2.utils.structured import StructureError


def create_metric_recorder(
<<<<<<< HEAD
    context: RuntimeContext, recipe_config: object, gangs: Gangs, output_dir: Path
=======
    context: RuntimeContext,
    common_section: CommonSection,
    gangs: Gangs,
    output_dir: Path,
    hyper_params: object = None,
>>>>>>> 55db8d86
) -> MetricRecorder:
    recorder_handlers = context.get_registry(MetricRecorderHandler)

    creator = _MetricRecorderCreator(recorder_handlers)

<<<<<<< HEAD
    return creator.create(recipe_config, gangs, output_dir)
=======
    return creator.create(common_section, gangs, output_dir, hyper_params)
>>>>>>> 55db8d86


@final
class _MetricRecorderCreator:
    _metric_recorder_handlers: Provider[MetricRecorderHandler]

    def __init__(
        self, metric_recorder_handlers: Provider[MetricRecorderHandler]
    ) -> None:
        self._metric_recorder_handlers = metric_recorder_handlers

    def create(
<<<<<<< HEAD
        self, recipe_config: object, gangs: Gangs, output_dir: Path
    ) -> MetricRecorder:
        common_section = get_config_section(recipe_config, "common", CommonSection)

=======
        self,
        common_section: CommonSection,
        gangs: Gangs,
        output_dir: Path,
        hyper_params: object,
    ) -> MetricRecorder:
>>>>>>> 55db8d86
        recorders = []

        for recorder_name, recorder_config in common_section.metric_recorders.items():
            try:
                handler = self._metric_recorder_handlers.get(recorder_name)
            except LookupError:
                raise UnknownMetricRecorderError(recorder_name) from None

            if gangs.root.rank != 0:
                continue

            try:
                recorder = handler.create(output_dir, recorder_config, hyper_params)
            except StructureError as ex:
                raise StructureError(
                    f"`common.metric_recorders.{recorder_name}.config` cannot be structured. See the nested exception for details."
                ) from ex
            except MetricRecordError as ex:
                raise RecipeError(
                    f"The '{recorder_name}' metric recorder cannot be initialized. See the nested exception for details."
                ) from ex

            recorders.append(recorder)

        return CompositeMetricRecorder(recorders)<|MERGE_RESOLUTION|>--- conflicted
+++ resolved
@@ -25,25 +25,17 @@
 
 
 def create_metric_recorder(
-<<<<<<< HEAD
-    context: RuntimeContext, recipe_config: object, gangs: Gangs, output_dir: Path
-=======
     context: RuntimeContext,
     common_section: CommonSection,
     gangs: Gangs,
     output_dir: Path,
     hyper_params: object = None,
->>>>>>> 55db8d86
 ) -> MetricRecorder:
     recorder_handlers = context.get_registry(MetricRecorderHandler)
 
     creator = _MetricRecorderCreator(recorder_handlers)
 
-<<<<<<< HEAD
-    return creator.create(recipe_config, gangs, output_dir)
-=======
     return creator.create(common_section, gangs, output_dir, hyper_params)
->>>>>>> 55db8d86
 
 
 @final
@@ -56,19 +48,12 @@
         self._metric_recorder_handlers = metric_recorder_handlers
 
     def create(
-<<<<<<< HEAD
-        self, recipe_config: object, gangs: Gangs, output_dir: Path
-    ) -> MetricRecorder:
-        common_section = get_config_section(recipe_config, "common", CommonSection)
-
-=======
         self,
         common_section: CommonSection,
         gangs: Gangs,
         output_dir: Path,
         hyper_params: object,
     ) -> MetricRecorder:
->>>>>>> 55db8d86
         recorders = []
 
         for recorder_name, recorder_config in common_section.metric_recorders.items():
