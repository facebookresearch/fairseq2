--- conflicted
+++ resolved
@@ -4,19 +4,11 @@
 # This source code is licensed under the BSD-style license found in the
 # LICENSE file in the root directory of this source tree.
 
-<<<<<<< HEAD
-=======
-import itertools
->>>>>>> 460c7779
 from collections.abc import Callable
 from dataclasses import dataclass, field
 from functools import partial
 from pathlib import Path
-<<<<<<< HEAD
 from typing import Any, List, Optional, Union, cast
-=======
-from typing import Any, List, Optional
->>>>>>> 460c7779
 
 import hydra  # type: ignore[attr-defined,import-untyped,import-not-found]
 import torch
@@ -35,10 +27,7 @@
 from fairseq2.data.text.text_tokenizer import TextTokenizer
 from fairseq2.datasets.batching import StaticBatching
 from fairseq2.logging import get_log_writer
-<<<<<<< HEAD
 from fairseq2.models.model import Model
-=======
->>>>>>> 460c7779
 from fairseq2.models.sequence import SequenceBatch
 from fairseq2.models.wav2vec2.asr import load_wav2vec2_asr_model
 from fairseq2.nn.padding import PaddingMask, get_seqs_and_padding_mask
@@ -55,16 +44,15 @@
 @dataclass
 class AsrDatasetConfig:
     """Configuration for an automatic speech recognition dataset."""
-<<<<<<< HEAD
 
     dataset_path: str
-    """The name of the dataset."""
+    """The path to the dataset."""
 
     dataset_name: Optional[str] = None
-    """The name of the dataset split."""
+    """The name of the dataset configuration."""
 
     split: str = "test"
-    """The name of the dataset split to evaluate with."""
+    """Which split of the data to load."""
 
     source_column_path: List[str] = field(default_factory=list)
     """The path of the column containing the source audio."""
@@ -87,43 +75,24 @@
 @dataclass
 class ModelConfig:
     """Configuration for an ASR model."""
-=======
-
-    dataset_path: str
-    """The path to the dataset."""
-
-    dataset_name: Optional[str] = None
-    """The name of the dataset configuration."""
-
-    split: str = "test"
-    """Which split of the data to load."""
-
-    source_column: List[str] = field(default_factory=list)
-    """The path to the column containing the source audio."""
-
-    target_column: List[str] = field(default_factory=list)
-    """The path to the column containing the target text."""
-
-    def get_source_data(self, ds: Example) -> Any:
-        """Retrieve the source (audio) data from the dataset."""
-        results = self._get_data(ds, self.source_column)
-        return results
-
-    def get_target_data(self, ds: Example) -> Any:
-        """Retrieve the target (text) data from the dataset."""
-        results = self._get_data(ds, self.target_column)
-        return results
-
-    @staticmethod
-    def _get_data(ds: Example, path: List[str]) -> Example | List[int] | str:
-        """Retrieve data from the dataset using the specified path."""
-        current = ds
-        for key in path:
-            if key in current:
-                current = current[key]
-            else:
-                raise ValueError(f"Invalid path: {path}")
-        return current
+
+    model_name: str
+    """The name of the model."""
+
+    model_class: Optional[str] = None
+    """The class of the model."""
+
+    tokenizer_name: Optional[str] = None
+    """The name of the tokenizer to use."""
+
+    tokenizer_class: Optional[str] = None
+    """The class of the tokenizer."""
+
+    dtype: DataType = torch.float16
+    """The data type of the model."""
+
+    checkpoint_dir: Path | None = None
+    """The directory containing the model checkpoint."""
 
 
 @dataclass(kw_only=True)
@@ -132,41 +101,9 @@
 
     dataset_config: AsrDatasetConfig
     """The HF dataset to evaluate with."""
->>>>>>> 460c7779
-
-    model_name: str
-    """The name of the model."""
-
-<<<<<<< HEAD
-    model_class: Optional[str] = None
-    """The class of the model."""
-
-    tokenizer_name: Optional[str] = None
-    """The name of the tokenizer to use."""
-
-    tokenizer_class: Optional[str] = None
-    """The class of the tokenizer."""
-
-    dtype: DataType = torch.float16
-    """The data type of the model."""
-
-    checkpoint_dir: Path | None = None
-    """The directory containing the model checkpoint."""
-
-
-@dataclass(kw_only=True)
-class AsrEvalConfig:
-    """Holds the configuration of a ASR evaluation recipe."""
-
-    dataset_config: AsrDatasetConfig
-    """The HF dataset to evaluate with."""
 
     model_config: ModelConfig
     """The model configuration."""
-=======
-    tokenizer_name: Optional[str] = None
-    """The name of the tokenizer to use."""
->>>>>>> 460c7779
 
     min_audio_len: int = 1
     """The minimum audio sequence length."""
@@ -196,23 +133,9 @@
     source_padding_mask: Optional[PaddingMask]
     """The source padding mask."""
 
-<<<<<<< HEAD
     target_seqs: List[str]
     """The target sequences."""
 
-=======
-@dataclass
-class EvalSeqBatch:
-    source_seqs: torch.Tensor
-    """The source sequences."""
-
-    source_padding_mask: Optional[PaddingMask]
-    """The source padding mask."""
-
-    target_seqs: List[str]
-    """The target sequences."""
-
->>>>>>> 460c7779
 
 asr_eval_presets = ConfigRegistry[AsrEvalConfig]()
 asr_eval_preset = asr_eval_presets.decorator
@@ -223,7 +146,6 @@
     return AsrEvalConfig(
         dataset_config=AsrDatasetConfig(
             dataset_path="librispeech_asr",
-<<<<<<< HEAD
             source_column_path=["audio", "array"],
             target_column_path=["text"],
             split="test.other",
@@ -232,19 +154,10 @@
             model_name="wav2vec2_asr_base_10h",
             tokenizer_name="librispeech_asr",
         ),
-=======
-            source_column=["audio", "array"],
-            target_column=["text"],
-            split="test.other",
-        ),
-        model_name="wav2vec2_asr_base_10h",
-        tokenizer_name="librispeech_asr",
->>>>>>> 460c7779
     )
 
 
 def extract_features(example: Example, dataset_config: AsrDatasetConfig) -> Example:
-<<<<<<< HEAD
     """
     Preprocesses an individual example by converting the audio array to a PyTorch tensor
     and encoding the text.
@@ -264,27 +177,6 @@
 
 def to_batch(examples: Example, model_type: str, device: Device) -> EvalSeqBatch:
     """
-=======
-    """
-    Preprocesses an individual example by converting the audio array to a PyTorch tensor
-    and encoding the text.
-
-    Args:
-        example (dict): A dictionary containing "audio" and "text" keys.
-        device (torch.device): The device to store the tensors.
-
-    Returns:
-        dict: A dictionary with "audio" and "text" as PyTorch tensors.
-    """
-    return {
-        "audio": dataset_config.get_source_data(example),
-        "text": dataset_config.get_target_data(example).lower(),
-    }
-
-
-def to_batch(examples: Example, model_type: str, device: Device) -> EvalSeqBatch:
-    """
->>>>>>> 460c7779
     Converts a collated batch of examples into a EvalSeqBatch.
 
     Args:
@@ -300,12 +192,9 @@
         source_padding_mask = (
             source_padding_mask.to(device) if source_padding_mask is not None else None
         )
-<<<<<<< HEAD
     elif model_type == "whisper":
         source_seqs = examples["audio"].to(device)
         source_padding_mask = None
-=======
->>>>>>> 460c7779
     else:
         raise ValueError(f"Unknown model type: {model_type}")
 
@@ -326,7 +215,6 @@
         name=config.dataset_config.dataset_name,
         split=config.dataset_config.split,
         streaming=True,
-<<<<<<< HEAD
         trust_remote_code=True,
     )
     ds = Dataset.from_generator(
@@ -344,24 +232,6 @@
     }
     ds.set_format(**format, columns=["audio", "text"])
 
-=======
-    )
-    ds = Dataset.from_generator(
-        lambda: itertools.islice(iterable_ds, 0, config.max_samples),
-        features=iterable_ds.features,
-    )
-    ds = ds.map(lambda x: extract_features(x, config.dataset_config))
-
-    if processor is not None:
-        ds = ds.map(processor)
-
-    format = {
-        "type": "torch",
-        "format_kwargs": {"dtype": config.dtype},
-    }
-    ds.set_format(**format, columns=["audio", "text"])
-
->>>>>>> 460c7779
     return ds
 
 
@@ -386,7 +256,6 @@
 
 
 def load_asr_evaluator(
-<<<<<<< HEAD
     config: AsrEvalConfig, output_dir: Path
 ) -> HFEvaluator[EvalSeqBatch]:
     """
@@ -407,8 +276,6 @@
 
 
 def load_wav2vec2_asr_evaluator(
-=======
->>>>>>> 460c7779
     config: AsrEvalConfig, output_dir: Path
 ) -> HFEvaluator[EvalSeqBatch]:
     """
@@ -434,15 +301,9 @@
     else:
         init_device = META
 
-<<<<<<< HEAD
     if config.model_config.tokenizer_name is None:
         raise ValueError("Tokenizer name is not provided but required.")
     tokenizer = load_text_tokenizer(config.model_config.tokenizer_name)
-=======
-    if config.tokenizer_name is None:
-        raise ValueError("Tokenizer name is not provided but required.")
-    tokenizer = load_text_tokenizer(config.tokenizer_name)
->>>>>>> 460c7779
 
     pipeline_reader = create_hf_reader(
         dataset=ds,
@@ -470,7 +331,6 @@
         wall_watch=wall_watch,
         preprocessor=evaluator_preprocessor,
         postprocessor=partial(evaluator_postprocesser, tokenizer=tokenizer),
-<<<<<<< HEAD
     )
 
 
@@ -556,6 +416,4 @@
         wall_watch=wall_watch,
         preprocessor=evaluator_preprocessor,
         postprocessor=_custom_postprocessor,
-=======
->>>>>>> 460c7779
     )