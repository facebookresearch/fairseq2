from __future__ import annotations

from dataclasses import dataclass, field
from pathlib import Path
from typing import Literal, Optional, Tuple, Union

import torch
import torch.distributed
from torch.nn import Module

from fairseq2.assets import AssetNotFoundError, default_asset_store
from fairseq2.checkpoint import CheckpointModelMetadataProvider, FileCheckpointManager
from fairseq2.config_registry import ConfigRegistry
from fairseq2.data.text import load_text_tokenizer
from fairseq2.datasets import LengthBatching
from fairseq2.datasets.preference import (
    GenericPreferenceOptimizationDataset,
    PreferenceOptimizationBatch,
    load_preference_optimization_dataset,
)
from fairseq2.logging import get_log_writer
from fairseq2.models import load_model
from fairseq2.models.decoder import DecoderModel
from fairseq2.nn.checkpointing import use_layerwise_activation_checkpointing
from fairseq2.nn.transformer import enable_memory_efficient_torch_sdpa
from fairseq2.nn.utils.module import freeze_parameters
from fairseq2.optim import AdamW
from fairseq2.optim.lr_scheduler import CosineAnnealingLR
from fairseq2.recipes.lm.preference_units.dpo_unit import (
    DpoFinetuneConfig,
    DpoFinetuneUnit,
)
<<<<<<< HEAD
from fairseq2.recipes.lm.preference_units.preference_criterion_config import (
    PreferenceCriterionConfig,
)
from fairseq2.recipes.lm.preference_units.simpo_unit import (
    SimpoFinetuneConfig,
    SimpoFinetuneUnit,
)
=======
>>>>>>> 8eca3600
from fairseq2.recipes.trainer import AbstractTrainUnit, Trainer
from fairseq2.recipes.utils.asset import retrieve_asset_card
from fairseq2.recipes.utils.log import log_model
from fairseq2.recipes.utils.setup import (
    broadcast_model,
    compile_model,
    setup_gangs,
    to_data_parallel,
)
from fairseq2.typing import META, DataType
from fairseq2.utils.profiler import Stopwatch

log = get_log_writer(__name__)


@dataclass
class PreferenceOptimizationConfig:
    """Holds the configuration of a language model preference-finetuning task."""

    # Data
    dataset: Union[str, Path] = "openeft"  # TODO: change!
    """The name, path, or path to the asset card of the preference optimization dataset."""

    max_seq_len: int = 8192
    """The maximum sequence length."""

    max_num_tokens: int = 8192 * 2
    """The maximum number of tokens per batch."""

    example_shuffle_window: int = 10_000
    """The size of the sliding window for shuffling examples."""

    batch_shuffle_window: int = 1000
    """The size of the sliding window for shuffling batches."""

    num_prefetch: int = 4
    """The number of batches to prefetch in background."""

    # Criterion
    criterion: Literal["dpo"] = "dpo"
    """The type of preference optimization to perform."""

<<<<<<< HEAD
    criterion_config: PreferenceCriterionConfig = field(
        default_factory=lambda: SimpoFinetuneConfig()
    )  # TODO: is there a better way to do this?
    """The hyperparameters specific to the criterion_type"""
=======
    dpo: DpoFinetuneConfig = field(default_factory=lambda: DpoFinetuneConfig())
    """The configuration for Direct Preference Optimization."""
>>>>>>> 8eca3600

    # Model
    model: Union[str, Path] = "llama3_8b_instruct"
    """The name or path to the asset card of the language model to finetune."""

    dtype: DataType = torch.bfloat16
    """The data type of the model."""

    data_parallelism: Literal["ddp", "fsdp"] = "fsdp"
    """The data parallelism API to use."""

    fsdp_wrap_granularity: Literal["layer", "stack", "model"] = "layer"
    """The granularity at which to wrap the model."""

    fsdp_reshard_after_forward: bool = True
    """If ``True``, reshards the parameters only after the backward pass."""

    tensor_parallel_size: int = 1
    """The size of tensor parallelism."""

    activation_checkpointing: bool = True
    """If ``True``, uses layer-wise activation checkpointing."""

    torch_compile: bool = False
    """If ``True``, applies ``torch.compile()`` to the decoder. (experimental)"""

    # Optimizer, LR, and Loss
    lr: float = 5.5e-06
    """The initial (post-warm-up) learning rate."""

    betas: Tuple[float, float] = (0.9, 0.95)
    """The coefficients of AdamW."""

    final_lr_ratio: float = 0.2
    """The ratio of the final learning rate to :attr:`lr`."""

    weight_decay: float = 0.1
    """The weight decay coefficient of AdamW."""

    num_lr_warmup_steps: int = 0
    """The number of learning rate warm-up steps."""

    gradient_accumulation: int = 1
    """The number of steps to accumulate gradients before an optimizer update."""

    max_gradient_norm: Optional[float] = None
    """The maximum gradient norm. If ``None``, no clipping will be applied."""

    fp16_loss_scale: Tuple[float, float] = (128.0, 0.0001)
    """The initial and minimum loss scale for fp16 training."""

    # Regime
    max_num_steps: int = 5000
    """The maximum number of steps to train for."""

    max_num_data_epochs: Optional[int] = None
    """The maximum number of data epochs to train for."""

    checkpoint_every_n_steps: int = 1000
    """The step interval at which to checkpoint."""

    keep_last_n_checkpoints: Optional[int] = 1
    """The number of checkpoints to keep. If ``None``, none will be deleted."""

    keep_last_n_models: Optional[int] = None
    """The number of checkpoint models to keep."""

    publish_metrics_every_n_steps: int = 10
    """The step interval at which to publish training metrics."""

    # Checkpointing
    resume_checkpoint_dir: Optional[Path] = None
    """If not ``None``, adds the specified path to the default asset store."""

    # Misc
    seed: int = 2
    """The random number generator seed to use."""

    profile: Optional[Tuple[int, int]] = None
    """The number of steps that the PyTorch profiler should skip and then record."""

    monitored_gang: bool = False
    """If ``True``, puts a monitored barrier before every collective call."""

    anomaly_detection: bool = False
    """If ``True``, turns on anomaly detection feature in ``torch.autograd``."""


preference_finetune_presets = ConfigRegistry[PreferenceOptimizationConfig]()

preference_finetune_preset = preference_finetune_presets.decorator


@preference_finetune_preset("simpo")
def _simpo() -> PreferenceOptimizationConfig:
    cfg = PreferenceOptimizationConfig()
    cfg.max_num_tokens = 1200
    cfg.max_seq_len = 600
    cfg.model = "llama3_8b"
    cfg.criterion_config = SimpoFinetuneConfig()


@preference_finetune_preset("llama3_8b_instruct")
def _llama3_8b_instruct() -> PreferenceOptimizationConfig:
    cfg = PreferenceOptimizationConfig()
    cfg.max_num_tokens = 1000
    cfg.max_seq_len = 1000
    cfg.max_gradient_norm = 1.0
    return cfg


# batch size and min lengths are tuned for OA2 in this preset!
@preference_finetune_preset("llama3_70b_instruct_openassistant2")
def _llama3_70b_instruct_openassistant2() -> PreferenceOptimizationConfig:
    cfg = PreferenceOptimizationConfig()
    cfg.model = "llama3_70b_instruct"
    cfg.dpo = DpoFinetuneConfig()
    cfg.tensor_parallel_size = 8
    cfg.max_num_tokens = (
        200  # 70B DPO training might catch OOM, tune the effective batch size if needed
    )
    cfg.max_seq_len = 200
    cfg.max_gradient_norm = 1.0
    cfg.gradient_accumulation = 8  # to address small batch size
    return cfg


def load_preference_finetuner(
    config: PreferenceOptimizationConfig, output_dir: Path
) -> Trainer[PreferenceOptimizationBatch]:
    """Load a :class:`Trainer` for language model preference optimization-finetuning."""
    wall_watch = Stopwatch(start=True)

    root_gang, gangs = setup_gangs(
        log, tp_size=config.tensor_parallel_size, monitored=config.monitored_gang
    )

    dp_gang = gangs["dp"]  # data
    tp_gang = gangs["tp"]  # tensor

    checkpoint_manager = FileCheckpointManager(
        output_dir.joinpath("checkpoints"), root_gang, dp_gang=dp_gang, tp_gang=tp_gang
    )

    if config.resume_checkpoint_dir is not None:
        default_asset_store.metadata_providers.append(
            CheckpointModelMetadataProvider(config.resume_checkpoint_dir)
        )

    # Load the tokenizer.
    model_card = retrieve_asset_card(config.model)

    log.info("Loading {} tokenizer.", model_card.name)

    tokenizer = load_text_tokenizer(model_card)

    log.info("Tokenizer loaded.")

    # Load the dataset.
    try:
        dataset_card = retrieve_asset_card(config.dataset)
    except AssetNotFoundError:
        dataset_card = None

    if dataset_card is not None:
        log.info("Loading {} preference optimization dataset.", dataset_card.name)

        dataset = load_preference_optimization_dataset(dataset_card)

        log.info("Dataset loaded.")
    else:
        try:
            path = Path(config.dataset)
        except ValueError:
            raise AssetNotFoundError(
                config.dataset, f"An asset with the name '{config.dataset}' cannot be found."  # type: ignore[arg-type]
            )

        dataset = GenericPreferenceOptimizationDataset.from_path(path)
        log.info("Dataset loaded from path {}.", path)

    # Load the model.
    init_device = META

    has_checkpoint = checkpoint_manager.has_checkpoint()

    if has_checkpoint:
        model = load_model(
            model_card, gangs=gangs, device=init_device, dtype=torch.float32
        )
    # If we don't have a checkpoint, load the pretrained model on rank 0 and
    # broadcast it to the gang.
    else:
        log.info("Loading {} model on data parallel rank 0 (per shard).", model_card.name)  # fmt: skip

        if dp_gang.rank == 0:
            init_device = root_gang.device

        model = load_model(
            model_card, gangs=gangs, device=init_device, dtype=torch.float32
        )

        root_gang.barrier()

        log.info("Model loaded on data parallel rank 0.")

    if not isinstance(model, DecoderModel):
        raise ValueError("`config.model` must specify a decoder model.")

    checkpoint_manager.save_model_metadata(
        base_asset=model_card.name, family=model.family
    )

    dp_model = to_data_parallel(
        model,
        dp_gang,
        config.data_parallelism,
        log,
        fsdp_skip_init=True,
        fsdp_broadcast_state=not has_checkpoint,
        fsdp_reshard_after_forward=config.fsdp_reshard_after_forward,
        fsdp_mixed_precision_dtype=config.dtype,
        fsdp_fp32_reduce=True,
        fsdp_wrap_granularity=config.fsdp_wrap_granularity,
    )

    if config.activation_checkpointing:
        use_layerwise_activation_checkpointing(dp_model)

    if config.torch_compile:
        model.decoder = compile_model(model.decoder, log)

    # TODO(balioglu): investigate!
    # The memory efficient SDPA implementation in PyTorch is not stable when
    # used with padded inputs.
    enable_memory_efficient_torch_sdpa(dp_model, False)

    log_model(dp_model, log, rank=root_gang.rank)

    # Load the reference model.
<<<<<<< HEAD
    def _get_reference_model(
        criterion_config: PreferenceCriterionConfig,
    ) -> Union[Module, None]:
        if criterion_config.reference_model is None:
            return None

        reference_model_card = retrieve_asset_card(criterion_config.reference_model)
=======
    def _load_reference_model(
        reference_model_path: Union[str, Path],
        reference_dtype: DataType,
        reference_tensor_parallel_size: int,
    ) -> Module:
        reference_model_card = retrieve_asset_card(reference_model_path)
>>>>>>> 8eca3600

        log.info("Loading {} reference model on data parallel rank 0 (per shard).", reference_model_card.name)  # fmt: skip

        if dp_gang.rank == 0:
            init_device = dp_gang.device
        else:
            init_device = META

        # TODO: figure out how to load the reference model onto its own gangs
        reference_model = load_model(
            reference_model_card,
            gangs=gangs,
            device=init_device,
            dtype=reference_dtype,
        )

        root_gang.barrier()

        log.info("Reference model loaded on data parallel rank 0.")

        reference_model.eval()

        freeze_parameters(reference_model)

        if dp_gang.size != 1:
            broadcast_model(reference_model, dp_gang, log)

        return reference_model

    def _create_preference_unit(
        config: PreferenceOptimizationConfig,
    ) -> AbstractTrainUnit[PreferenceOptimizationBatch]:
        # TODO: setup registers for TrainUnits to replace this
        if config.criterion == "dpo":
<<<<<<< HEAD
            assert isinstance(
                config.criterion_config, DpoFinetuneConfig
            )  # TODO: better way to do this?
            assert dp_reference_model is not None
            log.info("Using DPO.")
=======
            dp_reference_model = _load_reference_model(
                config.dpo.reference_model,
                config.dpo.reference_dtype,
                config.dpo.reference_tensor_parallel_size,
            )
>>>>>>> 8eca3600
            return DpoFinetuneUnit(
                dp_model,
                dp_reference_model,
                dp_gang,
                config.dpo.dpo_beta,
                config.dpo.nll_scale,
            )
        if config.criterion == "simpo":
<<<<<<< HEAD
            assert isinstance(
                config.criterion_config, SimpoFinetuneConfig
            )  # TODO: better way to do this?
            log.info("Using SimPO.")
            return SimpoFinetuneUnit(
                dp_model,
                dp_gang,
                config.criterion_config.simpo_beta,
                config.criterion_config.simpo_gamma,
                config.criterion_config.nll_scale,
            )
=======
            print("SimPOTrainUnit")  # TODO: implement SimPO
            raise NotImplementedError
>>>>>>> 8eca3600
        # TODO: build an exception for this. is there one already?
        raise ValueError(f"config.criterion_type '{config.criterion}' cannot be found.")

    # Initialize the train unit
    unit = _create_preference_unit(config)

    data_reader = dataset.create_reader(
        tokenizer,
        dp_gang,
        max_seq_len=config.max_seq_len,
        batching=LengthBatching(config.max_num_tokens),
        max_num_tokens=config.max_num_tokens,
        example_shuffle_window=config.example_shuffle_window,
        batch_shuffle_window=config.batch_shuffle_window,
        num_accumulate=config.gradient_accumulation,
        num_prefetch=config.num_prefetch,
        seed=config.seed,
    )

    # Initialize the optimizer
    optimizer = AdamW(
        model.parameters(),
        lr=config.lr,
        betas=config.betas,
        weight_decay=config.weight_decay,
    )

    lr_scheduler = CosineAnnealingLR(
        optimizer,
        cycle_len=config.max_num_steps - config.num_lr_warmup_steps,
        num_warmup_steps=config.num_lr_warmup_steps,
        final_lr=config.lr * config.final_lr_ratio,
    )

    # Initialize the trainer.
    return Trainer[PreferenceOptimizationBatch](
        unit=unit,
        data_reader=data_reader,
        root_gang=root_gang,
        dp_gang=dp_gang,
        tp_gang=tp_gang,
        dtype=config.dtype,
        optimizer=optimizer,
        lr_scheduler=lr_scheduler,
        fp16_loss_scale=config.fp16_loss_scale,
        max_gradient_norm=config.max_gradient_norm,
        max_num_steps=config.max_num_steps,
        max_num_data_epochs=config.max_num_data_epochs,
        checkpoint_manager=checkpoint_manager,
        checkpoint_every_n_steps=config.checkpoint_every_n_steps,
        keep_last_n_checkpoints=config.keep_last_n_checkpoints,
        keep_last_n_models=config.keep_last_n_models,
        tb_dir=output_dir.joinpath("tb"),
        publish_metrics_every_n_steps=config.publish_metrics_every_n_steps,
        profile=config.profile,
        anomaly_detection=config.anomaly_detection,
        seed=config.seed,
        wall_watch=wall_watch,
    )<|MERGE_RESOLUTION|>--- conflicted
+++ resolved
@@ -30,16 +30,6 @@
     DpoFinetuneConfig,
     DpoFinetuneUnit,
 )
-<<<<<<< HEAD
-from fairseq2.recipes.lm.preference_units.preference_criterion_config import (
-    PreferenceCriterionConfig,
-)
-from fairseq2.recipes.lm.preference_units.simpo_unit import (
-    SimpoFinetuneConfig,
-    SimpoFinetuneUnit,
-)
-=======
->>>>>>> 8eca3600
 from fairseq2.recipes.trainer import AbstractTrainUnit, Trainer
 from fairseq2.recipes.utils.asset import retrieve_asset_card
 from fairseq2.recipes.utils.log import log_model
@@ -82,15 +72,8 @@
     criterion: Literal["dpo"] = "dpo"
     """The type of preference optimization to perform."""
 
-<<<<<<< HEAD
-    criterion_config: PreferenceCriterionConfig = field(
-        default_factory=lambda: SimpoFinetuneConfig()
-    )  # TODO: is there a better way to do this?
-    """The hyperparameters specific to the criterion_type"""
-=======
     dpo: DpoFinetuneConfig = field(default_factory=lambda: DpoFinetuneConfig())
     """The configuration for Direct Preference Optimization."""
->>>>>>> 8eca3600
 
     # Model
     model: Union[str, Path] = "llama3_8b_instruct"
@@ -331,22 +314,12 @@
     log_model(dp_model, log, rank=root_gang.rank)
 
     # Load the reference model.
-<<<<<<< HEAD
-    def _get_reference_model(
-        criterion_config: PreferenceCriterionConfig,
-    ) -> Union[Module, None]:
-        if criterion_config.reference_model is None:
-            return None
-
-        reference_model_card = retrieve_asset_card(criterion_config.reference_model)
-=======
     def _load_reference_model(
         reference_model_path: Union[str, Path],
         reference_dtype: DataType,
         reference_tensor_parallel_size: int,
     ) -> Module:
         reference_model_card = retrieve_asset_card(reference_model_path)
->>>>>>> 8eca3600
 
         log.info("Loading {} reference model on data parallel rank 0 (per shard).", reference_model_card.name)  # fmt: skip
 
@@ -381,19 +354,11 @@
     ) -> AbstractTrainUnit[PreferenceOptimizationBatch]:
         # TODO: setup registers for TrainUnits to replace this
         if config.criterion == "dpo":
-<<<<<<< HEAD
-            assert isinstance(
-                config.criterion_config, DpoFinetuneConfig
-            )  # TODO: better way to do this?
-            assert dp_reference_model is not None
-            log.info("Using DPO.")
-=======
             dp_reference_model = _load_reference_model(
                 config.dpo.reference_model,
                 config.dpo.reference_dtype,
                 config.dpo.reference_tensor_parallel_size,
             )
->>>>>>> 8eca3600
             return DpoFinetuneUnit(
                 dp_model,
                 dp_reference_model,
@@ -402,22 +367,8 @@
                 config.dpo.nll_scale,
             )
         if config.criterion == "simpo":
-<<<<<<< HEAD
-            assert isinstance(
-                config.criterion_config, SimpoFinetuneConfig
-            )  # TODO: better way to do this?
-            log.info("Using SimPO.")
-            return SimpoFinetuneUnit(
-                dp_model,
-                dp_gang,
-                config.criterion_config.simpo_beta,
-                config.criterion_config.simpo_gamma,
-                config.criterion_config.nll_scale,
-            )
-=======
             print("SimPOTrainUnit")  # TODO: implement SimPO
             raise NotImplementedError
->>>>>>> 8eca3600
         # TODO: build an exception for this. is there one already?
         raise ValueError(f"config.criterion_type '{config.criterion}' cannot be found.")
 
