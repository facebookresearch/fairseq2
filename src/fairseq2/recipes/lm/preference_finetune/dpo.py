--- conflicted
+++ resolved
@@ -99,20 +99,11 @@
             chosen_target_batch.seqs, loss_mask=chosen_target_batch.target_mask
         )
 
-        self._metric_bag.update_dpo_loss(chosen_batch, dpo_loss)
-
-        self._metric_bag.update_nll_loss(chosen_batch, nll_loss)
-
-<<<<<<< HEAD
         self._metric_bag.update_dpo_loss(batch, dpo_loss)
 
         self.metric_bag.update_logps(batch, chosen_logps, rejected_logps)
 
         self.metric_bag.update_sequence_lengths(batch)
-
-=======
->>>>>>> e65147c8
-        self._metric_bag.update_batch_metrics(chosen_batch)
 
         loss = (
             dpo_loss
