--- conflicted
+++ resolved
@@ -96,13 +96,8 @@
         nll_loss = chosen_output.compute_loss(
             chosen_target_batch.seqs, loss_mask=chosen_target_batch.target_mask
         )
-
-<<<<<<< HEAD
-        # adding NLL loss to the total loss for now!
-        loss = dpo_loss + self._nll_scale * nll_loss
-=======
+        
         self._metric_bag.update_dpo_loss(chosen_batch, dpo_loss)
->>>>>>> 45a58cc0
 
         self._metric_bag.update_nll_loss(chosen_batch, nll_loss)
 
