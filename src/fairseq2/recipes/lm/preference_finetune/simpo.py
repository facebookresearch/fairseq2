# Copyright (c) Meta Platforms, Inc. and affiliates.
# All rights reserved.
#
# This source code is licensed under the BSD-style license found in the
# LICENSE file in the root directory of this source tree.

from __future__ import annotations

from dataclasses import dataclass
from typing import Mapping, cast, final

import torch
import torch.distributed
from torch import Tensor
from torch.nn import Module
from torcheval.metrics import Mean
from typing_extensions import override

from fairseq2.datasets.preference import PreferenceOptimizationBatch
from fairseq2.gang import Gang
from fairseq2.logging import get_log_writer
from fairseq2.metrics.recorder import format_as_float, register_metric_formatter
from fairseq2.models.sequence import (
    SequenceBatch,
    SequenceModelOutput,
    as_auto_regressive_input,
)
from fairseq2.recipes.lm.preference_finetune.recipe import preference_unit_factory
from fairseq2.recipes.lm.preference_finetune.utils import PreferenceFinetuneMetricBag
from fairseq2.recipes.trainer import AbstractTrainUnit

log = get_log_writer(__name__)


@final
class SimPOFinetuneUnit(AbstractTrainUnit[PreferenceOptimizationBatch]):
    """Represents the language model SimPO-finetuning unit."""

    _beta: float
    _gamma: float
    _nll_scale: float
    _metric_bag: SimpoFinetuneMetricBag

    def __init__(
        self,
        model: Module,
        gang: Gang,
        beta: float = 0.1,
        gamma: float = 0.5,
        nll_scale: float = 1.0,
    ) -> None:
        super().__init__(model)

        self._beta = beta
        self._gamma = gamma
        self._nll_scale = nll_scale

        self._metric_bag = SimpoFinetuneMetricBag(gang)

    @override
    def __call__(self, batch: PreferenceOptimizationBatch) -> tuple[Tensor, int]:
        chosen_batch = batch.chosen
        chosen_input_batch, chosen_target_batch = as_auto_regressive_input(chosen_batch)
        rejected_batch = batch.rejected
        rejected_input_batch, rejected_target_batch = as_auto_regressive_input(
            rejected_batch
        )

        chosen_output = cast(SequenceModelOutput, self._model(chosen_input_batch))
        rejected_output = cast(SequenceModelOutput, self._model(rejected_input_batch))

        chosen_logps, average_chosen_logps = self._gather_lprobs(
            chosen_output, chosen_target_batch
        )
        rejected_logps, average_rejected_logps = self._gather_lprobs(
            rejected_output, rejected_target_batch
        )

        simpo_loss = self._compute_simpo_loss(
            average_chosen_logps, average_rejected_logps
        )

        nll_loss = chosen_output.compute_loss(
            chosen_target_batch.seqs, loss_mask=chosen_target_batch.target_mask
        )

        self._metric_bag.update_simpo_loss(chosen_batch, simpo_loss)

        self._metric_bag.update_nll_loss(chosen_batch, nll_loss)

<<<<<<< HEAD
        self._metric_bag.update_simpo_loss(batch, simpo_loss)

        self.metric_bag.update_logps(batch, chosen_logps, rejected_logps)

        self.metric_bag.update_sequence_lengths(batch)

=======
>>>>>>> e65147c8
        self._metric_bag.update_batch_metrics(chosen_batch)

        loss = (
            simpo_loss
            + self._nll_scale
            * nll_loss
            * chosen_target_batch.batch_size
            / chosen_target_batch.num_target_elements()
        )  # nll normalization applied locally per-rank

        return loss, chosen_target_batch.batch_size

    def _gather_lprobs(
        self, output: SequenceModelOutput, target: SequenceBatch
    ) -> tuple[Tensor, Tensor]:
        logprobs = torch.log_softmax(output.logits, dim=-1)
        per_token_logps = torch.gather(logprobs, -1, target.seqs.unsqueeze(-1)).squeeze(
            -1
        )
        total_logps = (per_token_logps * target.target_mask).sum(dim=-1)  # [Batch, 1]
        assert (
            target.target_mask is not None
        )  # TODO hacky mypy fix - perhaps use the length of the per_token_logps?
        average_logps = total_logps / target.target_mask.sum(-1)

        return total_logps, average_logps

    def _compute_simpo_loss(
        self, average_chosen_logps: Tensor, average_rejected_logps: Tensor
    ) -> Tensor:
        simpo_loss = -torch.nn.functional.logsigmoid(
            self._beta * (average_chosen_logps - average_rejected_logps) - self._gamma
        )
        return simpo_loss.sum()

    @override
    def set_step_nr(self, step_nr: int) -> None:
        self._step_nr = step_nr

    @property
    @override
    def metric_bag(self) -> SimpoFinetuneMetricBag:
        return self._metric_bag


register_metric_formatter("simpo_loss", "SimPO Loss", 0, format_as_float)


class SimpoFinetuneMetricBag(PreferenceFinetuneMetricBag):
    """Holds the metrics of a SimPO preference finetuning task."""

    _simpo_loss: Mean

    def __init__(self, gang: Gang) -> None:
        super().__init__(gang)

        self.register_metric("_simpo_loss", Mean(device=gang.device), persistent=False)

    @torch.inference_mode()
    def update_simpo_loss(
        self, batch: PreferenceOptimizationBatch, loss: Tensor
    ) -> None:
        """Update the SimPO loss metric.

        :param batch:
            The batch processed by the model.
        :param loss:
            The SimPO loss of ``batch``.
        """
        self._simpo_loss.update(
            loss / batch.chosen.batch_size, weight=batch.chosen.batch_size
        )


@dataclass(kw_only=True)
class SimPOConfig:
    """Holds the SimPO configuration of a language model preference-finetuning task."""

    beta: float = 1
    """The coefficient of KL-divergence regularization."""

    gamma: float = 0.5
    """The target reward margin between positive and negative completions."""

    nll_scale: float = 0.0
    """The coefficient of NLL loss added to the SimPO loss."""


@preference_unit_factory("simpo")
def create_simpo_unit(
    config: SimPOConfig, model: Module, root_gang: Gang, gangs: Mapping[str, Gang]
) -> SimPOFinetuneUnit:
    dp_gang = gangs["dp"]  # data

    return SimPOFinetuneUnit(
        model, dp_gang, config.beta, config.gamma, config.nll_scale
    )<|MERGE_RESOLUTION|>--- conflicted
+++ resolved
@@ -84,20 +84,11 @@
             chosen_target_batch.seqs, loss_mask=chosen_target_batch.target_mask
         )
 
-        self._metric_bag.update_simpo_loss(chosen_batch, simpo_loss)
-
-        self._metric_bag.update_nll_loss(chosen_batch, nll_loss)
-
-<<<<<<< HEAD
         self._metric_bag.update_simpo_loss(batch, simpo_loss)
 
         self.metric_bag.update_logps(batch, chosen_logps, rejected_logps)
 
         self.metric_bag.update_sequence_lengths(batch)
-
-=======
->>>>>>> e65147c8
-        self._metric_bag.update_batch_metrics(chosen_batch)
 
         loss = (
             simpo_loss
