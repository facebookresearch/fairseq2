# Copyright (c) Meta Platforms, Inc. and affiliates.
# All rights reserved.
#
# This source code is licensed under the BSD-style license found in the
# LICENSE file in the root directory of this source tree.

from __future__ import annotations

from dataclasses import dataclass
from typing import Mapping, cast, final

import torch
import torch.distributed
from torch import Tensor
from torch.nn import Module
from torcheval.metrics import Mean
from typing_extensions import override

from fairseq2.datasets.preference import PreferenceOptimizationBatch
from fairseq2.gang import Gang
from fairseq2.logging import get_log_writer
from fairseq2.metrics.recorder import format_as_float, register_metric_formatter
from fairseq2.models.sequence import (
    SequenceBatch,
    SequenceModelOutput,
    as_auto_regressive_input,
)
from fairseq2.recipes.lm.preference_finetune.recipe import preference_unit_factory
from fairseq2.recipes.lm.preference_finetune.utils import PreferenceFinetuneMetricBag
from fairseq2.recipes.trainer import AbstractTrainUnit

log = get_log_writer(__name__)


@final
class SimPOFinetuneUnit(AbstractTrainUnit[PreferenceOptimizationBatch]):
    """Represents the language model SimPO-finetuning unit. Paper: https://arxiv.org/abs/2405.14734."""

    _beta: float
    _gamma: float
    _nll_scale: float
    _metric_bag: SimPOFinetuneMetricBag

    def __init__(
        self,
        model: Module,
        gang: Gang,
        beta: float = 0.1,
        gamma: float = 0.5,
        nll_scale: float = 1.0,
    ) -> None:
        super().__init__(model)

        self._beta = beta
        self._gamma = gamma
        self._nll_scale = nll_scale

        self._metric_bag = SimPOFinetuneMetricBag(gang)

    @override
    def __call__(self, batch: PreferenceOptimizationBatch) -> tuple[Tensor, int]:
        chosen_batch = batch.chosen
        chosen_input_batch, chosen_target_batch = as_auto_regressive_input(chosen_batch)
        rejected_batch = batch.rejected
        rejected_input_batch, rejected_target_batch = as_auto_regressive_input(
            rejected_batch
        )

        chosen_output = cast(SequenceModelOutput, self._model(chosen_input_batch))
        rejected_output = cast(SequenceModelOutput, self._model(rejected_input_batch))

        chosen_logps, average_chosen_logps = self._gather_lprobs(
            chosen_output, chosen_target_batch
        )
        rejected_logps, average_rejected_logps = self._gather_lprobs(
            rejected_output, rejected_target_batch
        )

        simpo_loss = self._compute_simpo_loss(
            average_chosen_logps, average_rejected_logps
        )

        nll_loss = chosen_output.compute_loss(
            chosen_target_batch.seqs, loss_mask=chosen_target_batch.target_mask
        )

        self._metric_bag.update_simpo_loss(batch, simpo_loss)

        self.metric_bag.update_logps(batch, chosen_logps, rejected_logps)

        self.metric_bag.update_sequence_lengths(batch)

        loss = (
            simpo_loss
            + self._nll_scale
            * nll_loss
            * chosen_target_batch.batch_size
            / chosen_target_batch.num_target_elements()
        )  # nll normalization applied locally per-rank

        return loss, chosen_target_batch.batch_size

    def _gather_lprobs(
        self, output: SequenceModelOutput, target: SequenceBatch
    ) -> tuple[Tensor, Tensor]:
        logprobs = torch.log_softmax(output.logits, dim=-1)
        per_token_logps = torch.gather(logprobs, -1, target.seqs.unsqueeze(-1)).squeeze(
            -1
        )
        total_logps = (per_token_logps * target.target_mask).sum(dim=-1)  # [Batch, 1]
        assert target.target_mask is not None
        average_logps = total_logps / target.target_mask.sum(-1)

        return total_logps, average_logps

    def _compute_simpo_loss(
        self, average_chosen_logps: Tensor, average_rejected_logps: Tensor
    ) -> Tensor:
        simpo_loss = -torch.nn.functional.logsigmoid(
            self._beta * (average_chosen_logps - average_rejected_logps) - self._gamma
        )
        return simpo_loss.sum()

    @override
    def set_step_nr(self, step_nr: int) -> None:
        self._step_nr = step_nr

    @property
    @override
    def metric_bag(self) -> SimPOFinetuneMetricBag:
        return self._metric_bag


register_metric_formatter("simpo_loss", "SimPO Loss", 0, format_as_float)


<<<<<<< HEAD
class SimPOFinetuneMetricBag(SequenceMetricBag):
=======
class SimpoFinetuneMetricBag(PreferenceFinetuneMetricBag):
    """Holds the metrics of a SimPO preference finetuning task."""

>>>>>>> 4e3e52be
    _simpo_loss: Mean

    def __init__(self, gang: Gang) -> None:
        super().__init__(gang)

        self.register_metric("_simpo_loss", Mean(device=gang.device), persistent=False)

    @torch.inference_mode()
    def update_simpo_loss(
        self, batch: PreferenceOptimizationBatch, loss: Tensor
    ) -> None:
        """Update the SimPO loss metric.

        :param batch:
            The batch processed by the model.
        :param loss:
            The SimPO loss of ``batch``.
        """
        self._simpo_loss.update(
            loss / batch.chosen.batch_size, weight=batch.chosen.batch_size
        )


@dataclass(kw_only=True)
class SimPOConfig:
    """Holds the SimPO configuration of a language model preference-finetuning task."""

    beta: float = 1
    """The coefficient of KL-divergence regularization."""

    gamma: float = 0.5
    """The target reward margin between positive and negative completions."""

    nll_scale: float = 0.0
    """The coefficient of NLL loss added to the SimPO loss."""


@preference_unit_factory("simpo")
def create_simpo_unit(
    config: SimPOConfig, model: Module, root_gang: Gang, gangs: Mapping[str, Gang]
) -> SimPOFinetuneUnit:
    dp_gang = gangs["dp"]  # data

    return SimPOFinetuneUnit(
        model, dp_gang, config.beta, config.gamma, config.nll_scale
    )<|MERGE_RESOLUTION|>--- conflicted
+++ resolved
@@ -134,13 +134,7 @@
 register_metric_formatter("simpo_loss", "SimPO Loss", 0, format_as_float)
 
 
-<<<<<<< HEAD
 class SimPOFinetuneMetricBag(SequenceMetricBag):
-=======
-class SimpoFinetuneMetricBag(PreferenceFinetuneMetricBag):
-    """Holds the metrics of a SimPO preference finetuning task."""
-
->>>>>>> 4e3e52be
     _simpo_loss: Mean
 
     def __init__(self, gang: Gang) -> None:
