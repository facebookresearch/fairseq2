--- conflicted
+++ resolved
@@ -327,11 +327,8 @@
 
     # estimate batch repeat for microbatching
     repeat_batch_n_times = 1
-<<<<<<< HEAD
     gradient_accumulation = 1
-=======
     gradient_accumulation = config.trainer.gradient_accumulation
->>>>>>> ac401522
     if unit.display_name == "GRPO":
         if unit._loss_config.group_size > unit._loss_config.forward_group_size:
             repeat_batch_n_times = int(
