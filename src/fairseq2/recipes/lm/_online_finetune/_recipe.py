--- conflicted
+++ resolved
@@ -70,20 +70,13 @@
 from fairseq2.recipes.lm._online_finetune._online_dpo import (  # ONLINE_DPO_FINETUNE_UNIT,
     OnlineDpoFinetuneConfig,
 )
-<<<<<<< HEAD
 from fairseq2.recipes.lm._online_finetune._remote_vllm import (
     RemoteVllmModelHandler,
     VllmConfig,
-=======
+    VllmRayActorConfig,
+    VllmEngineArgs
 from fairseq2.recipes.lm._online_finetune._grpo import (
     GrpoFinetuneConfig,
-)
-
-from fairseq2.recipes.lm._online_finetune._remote_vllm import (
-    RemoteVllmModelHandler,
->>>>>>> 2cb30f83
-    VllmEngineArgs,
-    VllmRayActorConfig,
 )
 from fairseq2.recipes.trainer import Trainer
 from fairseq2.typing import CPU
