--- conflicted
+++ resolved
@@ -323,12 +323,7 @@
     )
 
     if config.dataset.valid_split:
-<<<<<<< HEAD
-        # valid_batching = StaticBatching(10000)
-        valid_batching = StaticBatching(100)
-=======
         valid_batching = StaticBatching(32)
->>>>>>> d1db9551
         valid_read_options = PromptReadOptions(
             batching=valid_batching,
             example_shuffle_window=config.dataset.example_shuffle_window,
