--- conflicted
+++ resolved
@@ -602,7 +602,6 @@
         log.info(f"{split_name} Rollout: {rollout_text}")
 
 
-<<<<<<< HEAD
 def get_rollout_lengths(rollouts: List[SequenceData]):
     """Get the lengths of the rollouts."""
     rollout_lengths = []
@@ -612,7 +611,7 @@
             token_ids_len = len(token_ids)
             rollout_lengths.append(token_ids_len)
     return rollout_lengths
-=======
+
 class StatefulRolloutBag:
     """A stateful container for managing and reusing model rollouts across multiple micro-batches.
     
@@ -670,5 +669,4 @@
     def get_rollout_start_end(self, num_rollout_per_forward: int):
         start_i = self.bag_step * num_rollout_per_forward
         end_i = start_i + num_rollout_per_forward
-        return start_i, end_i
->>>>>>> 1b771394
+        return start_i, end_i