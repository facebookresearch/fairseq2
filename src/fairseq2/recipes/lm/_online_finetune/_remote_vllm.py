# Copyright (c) Meta Platforms, Inc. and affiliates.
# All rights reserved.
#
# This source code is licensed under the BSD-style license found in the
# LICENSE file in the root directory of this source tree.

from __future__ import annotations

from abc import ABC, abstractmethod
from dataclasses import dataclass, field
from typing import Any, Dict

import ray
import re
import torch
from ray.util.placement_group import placement_group
from ray.util.scheduling_strategies import PlacementGroupSchedulingStrategy
from torch.nn import Module
from typing_extensions import override
from vllm import SamplingParams
from vllm.engine.arg_utils import PoolerConfig
from vllm.utils import get_ip, get_open_port

from fairseq2.gang import Gangs
from fairseq2.models.sequence import SequenceBatch
from fairseq2.recipes.config import get_config_section
from fairseq2.recipes.lm._online_finetune._common import (
    MyWorker,
    NoEnvLLM,
    stateless_init_process_group,
)
from fairseq2.logging import log


class RemoteModelHandler(ABC):
    @abstractmethod
    def create(self, gangs: Gangs, unit_config: object) -> RemoteVllmModel: ...

    @property
    @abstractmethod
    def name(self) -> str: ...

    @property
    @abstractmethod
    def config_kls(self) -> type[object]: ...


@dataclass(kw_only=True)
class VllmEngineArgs:
    model: str = "/checkpoint/ram/kulikov/gsm8k_8b_sft/checkpoints/step_20"
    tokenizer: str = "/datasets/pretrained-llms/Llama-3.1-8B-Instruct"
    task: str = "generate"
    tensor_parallel_size: int = 4
    trust_remote_code: bool = False
    model_impl: str = "auto"
    enforce_eager: bool = True
    hf_overrides: object = None
    dtype: str = "auto"
    override_pooler_config: PoolerConfig = field(default_factory=lambda: PoolerConfig())


@dataclass(kw_only=True)
class VllmRayActorConfig:
    ray_actor_name: str = "dummy"
    num_replicas: int = 1
    vllm_engine_args: VllmEngineArgs = field(default_factory=lambda: VllmEngineArgs())
    vllm_sampling_params: Dict[str, Any] = field(default_factory=lambda: {})
    init_update_process_group: bool = False


class RemoteVllmModelHandler(RemoteModelHandler):
    @override
    def create(self, gangs: Gangs, actor_config: VllmRayActorConfig) -> RemoteVllmModel:
        if gangs.dp.rank == 0 and gangs.tp.rank == 0:
            # vllm worker is only created on the first DP ranks given how many replicas we use
            remote_vllm_model = RemoteVllmModel(
                actor_config.ray_actor_name,
                actor_config.num_replicas,
                actor_config.vllm_engine_args,
                actor_config.vllm_sampling_params,
                actor_config.init_update_process_group,
                gangs,
            )
        else:
            remote_vllm_model = None

        gangs.root.barrier()

        return remote_vllm_model

    @property
    @override
    def name(self) -> str:
        "vllm_model"

    @property
    @override
    def config_kls(self) -> type[object]:
        return VllmRayActorConfig


class RemoteVllmModel:
    def __init__(
        self,
        ray_actor_name: str,
        num_replicas: int,
        vllm_engine_args: VllmEngineArgs,
        sampling_params: dict,
        init_update_process_group: bool,
        gangs: Gangs,
    ):
        self._gangs = gangs

        self.num_replicas = num_replicas
        self.ray_actor_name = ray_actor_name

        self.vllm_workers = []
        self.update_process_groups = []

        if gangs.dp.rank != 0 and gangs.tp.rank != 0:
            raise ValueError("vllm worker should only be initialized on DP & TP rank 0")

        for replica_i in range(self.num_replicas):
            self.setup_replica(replica_i, vllm_engine_args, init_update_process_group)
            # gangs.root.barrier()/

        # populate sampling params using all values that were passed in the config
        self.sampling_params = SamplingParams(**sampling_params)

        self._vllm_engine_args = vllm_engine_args

    def setup_replica(
        self, replica_i: int, vllm_engine_args, init_update_process_group
    ):
        if (
            len(self.vllm_workers) != replica_i
            or len(self.update_process_groups) != replica_i
        ):
            raise RuntimeError(
                "new replica is being created while previous ones are not setup yet"
            )

        vllm_worker = self.setup_vllm_worker(
            f"{self.ray_actor_name}_{replica_i}", vllm_engine_args, self._gangs
        )
        self.vllm_workers.append(vllm_worker)

        update_process_group = self.setup_process_group_for_model_sync(
            replica_i, vllm_engine_args.tensor_parallel_size, init_update_process_group
        )
        self.update_process_groups.append(update_process_group)

        log.info(f"Replica {replica_i} setup completed")

    def setup_vllm_worker(
        self, ray_actor_name, vllm_engine_args: VllmEngineArgs, gangs: Gangs
    ):

        pg_inference = placement_group(
            [{"GPU": 1, "CPU": 0}] * vllm_engine_args.tensor_parallel_size,
            strategy="STRICT_PACK",
        )

        ray.get(pg_inference.ready())

        scheduling_inference = PlacementGroupSchedulingStrategy(
            placement_group=pg_inference,
            placement_group_capture_child_tasks=True,
            placement_group_bundle_index=0,
        )

        llm = NoEnvLLM.options(
            name=ray_actor_name,
            num_cpus=0,
            num_gpus=0,
            scheduling_strategy=scheduling_inference,
            get_if_exists=True,
        ).remote(
            model=vllm_engine_args.model,
            tokenizer=vllm_engine_args.tokenizer,
            enforce_eager=vllm_engine_args.enforce_eager,
            worker_cls=MyWorker,
            tensor_parallel_size=vllm_engine_args.tensor_parallel_size,
            task=vllm_engine_args.task,
            trust_remote_code=vllm_engine_args.trust_remote_code,
            model_impl=vllm_engine_args.model_impl,
            hf_overrides=vllm_engine_args.hf_overrides,
            override_pooler_config=vllm_engine_args.override_pooler_config,
            dtype=vllm_engine_args.dtype,
            distributed_executor_backend="ray",
        )

        # we block here until the engine is initialized
        ray.get(llm.is_ready.remote())

        return llm

    def setup_process_group_for_model_sync(
        self, replica_i, vllm_tensor_parallel_size, init_update_process_group=True
    ):
        if not init_update_process_group:
            return None

        master_port = get_open_port()
        master_address = get_ip()

        print(f"{master_port} {master_address}")

        print("init pg on vllm host")
        handle = self.vllm_workers[replica_i].collective_rpc.remote(
            "init_weight_update_group",
            args=(master_address, master_port, 1, vllm_tensor_parallel_size + 1),
        )

        print("init pg on train host")
        model_update_group = stateless_init_process_group(
            master_address,
            master_port,
            0,
            vllm_tensor_parallel_size + 1,
            self._gangs.dp.device,
        )
        ray.get(handle)

        return model_update_group

    def sync_weights_with_vllm(self, train_model):
        """
        trainer_process_group must connect training process with vllm_model processes
        """

        # iterate over all replicas
        for replica_i in range(self.num_replicas):
            for name, p in train_model.module.named_parameters():
                name = name.replace("._checkpoint_wrapped_module", "")
                # print(f'sync call {name}')
                handle = self.vllm_workers[replica_i].collective_rpc.remote(
                    "update_weight", args=(name, p.dtype, p.shape)
                )
                self.update_process_groups[replica_i].broadcast(
                    p, src=0, stream=torch.cuda.current_stream()
                )
                ray.get(handle)

    def rollout_from_model(self, prompt_list, sampling_params=None):
        if sampling_params is None:
            sampling_params = self.sampling_params

        # Split prompts evenly across replicas
        chunk_size = len(prompt_list) // self.num_replicas
        remainder = len(prompt_list) % self.num_replicas

        chunks = []
        start = 0
        for i in range(self.num_replicas):
            # Add one extra item to some chunks if division isn't even
            end = start + chunk_size + (1 if i < remainder else 0)
            chunks.append(prompt_list[start:end])
            start = end

        # Process each chunk with a different replica
        outputs = []
        for replica_i, chunk in enumerate(chunks):
            if len(chunk) > 0:  # Only send non-empty chunks
                output = self.vllm_workers[replica_i].generate.remote(
                    prompt_token_ids=chunk,
                    sampling_params=sampling_params,
                    use_tqdm=False,
                )
                outputs.append(output)

        # block till generation is done
        results = ray.get(outputs)

        rollouts = []
        for chunk_result in results:
            rollouts.extend(chunk_result)

        return rollouts

    def reward_from_model(self, prompt_list, batch_size=64):
        # NOTE: need to batch inputs to vllm.encode model for current models that aren't supported by vllm
        rewards = []
        outputs = []
        replica_counter = 0
        for i in range(0, len(prompt_list), batch_size):
            prompt_chunk = prompt_list[i : i + batch_size]
            outputs.append(
                self.vllm_workers[replica_counter % self.num_replicas].encode.remote(
                    prompt_chunk,
                    use_tqdm=False,
                )
            )
<<<<<<< HEAD
            chunk_rewards = [o.outputs.data.item() for o in output]
            rewards.extend(chunk_rewards)
        return rewards
    
    def extract_score(self, output):
        matches = re.findall(r"<score>\s*([0-9]+(?:\.[0-9])?)\s*(?:/10)?\s*</score>", output)
        return float(matches[-1]) if matches else 0.0
    
    def reward_from_generative_model(self, prompt_list, batch_size=64):
        rewards = []
        for i in range(0, len(prompt_list), batch_size):
            prompt_chunk = prompt_list[i : i + batch_size]
            output = ray.get(
                self.vllm_model.generate.remote(
                    prompt_chunk,
                    sampling_params=self.sampling_params,
                    use_tqdm=False,
                )
            )
            
            chunk_rewards = [self.extract_score(o.outputs[0].text) for o in output]
            rewards.extend(chunk_rewards)
        
=======
            replica_counter += 1
        ray_outputs = ray.get(outputs)
        ray_outputs_flat = [o for sublist in ray_outputs for o in sublist]
        rewards = [o.outputs.data.item() for o in ray_outputs_flat]
>>>>>>> 1b771394
        return rewards<|MERGE_RESOLUTION|>--- conflicted
+++ resolved
@@ -291,9 +291,10 @@
                     use_tqdm=False,
                 )
             )
-<<<<<<< HEAD
-            chunk_rewards = [o.outputs.data.item() for o in output]
-            rewards.extend(chunk_rewards)
+            replica_counter += 1
+        ray_outputs = ray.get(outputs)
+        ray_outputs_flat = [o for sublist in ray_outputs for o in sublist]
+        rewards = [o.outputs.data.item() for o in ray_outputs_flat]
         return rewards
     
     def extract_score(self, output):
@@ -315,10 +316,4 @@
             chunk_rewards = [self.extract_score(o.outputs[0].text) for o in output]
             rewards.extend(chunk_rewards)
         
-=======
-            replica_counter += 1
-        ray_outputs = ray.get(outputs)
-        ray_outputs_flat = [o for sublist in ray_outputs for o in sublist]
-        rewards = [o.outputs.data.item() for o in ray_outputs_flat]
->>>>>>> 1b771394
         return rewards