# Copyright (c) Meta Platforms, Inc. and affiliates.
# All rights reserved.
#
# This source code is licensed under the BSD-style license found in the
# LICENSE file in the root directory of this source tree.

from __future__ import annotations

from abc import ABC, abstractmethod
from dataclasses import dataclass, field
from typing import Any, Dict
from typing_extensions import override
import torch

from torch.nn import Module

from fairseq2.models.sequence import SequenceBatch
from fairseq2.gang import Gangs
from fairseq2.recipes.lm._online_finetune._common import (
    NoEnvLLM,
    MyWorker,
    stateless_init_process_group,
)
from fairseq2.recipes.config import (
    get_config_section,
)
from vllm import SamplingParams
from ray.util.placement_group import placement_group
from vllm.utils import get_ip, get_open_port
from ray.util.scheduling_strategies import PlacementGroupSchedulingStrategy
import ray
from vllm.engine.arg_utils import PoolerConfig


class RemoteModelHandler(ABC):
    @abstractmethod
    def create(self, gangs: Gangs, unit_config: object) -> RemoteVllmModel: ...

    @property
    @abstractmethod
    def name(self) -> str: ...

    @property
    @abstractmethod
    def config_kls(self) -> type[object]: ...


@dataclass(kw_only=True)
class VllmEngineArgs:
    model: str = "/checkpoint/ram/kulikov/gsm8k_8b_sft/checkpoints/step_20"
    tokenizer: str = "/datasets/pretrained-llms/Llama-3.1-8B-Instruct"
    task: str = "generate"
    tensor_parallel_size: int = 4
    enforce_eager: bool = True
    hf_overrides: object = None
    override_pooler_config: PoolerConfig = field(default_factory=lambda: PoolerConfig())



@dataclass(kw_only=True)
class VllmSamplingParams:
    n: int = 4
    temperature: float = 1.0
    max_tokens: int = 1024
    prompt_logprobs: int | None = None
    detokenize: bool = True


@dataclass(kw_only=True)
class VllmRayActorConfig:
    ray_actor_name: str = "dummy"
    vllm_engine_args: VllmEngineArgs = field(default_factory=lambda: VllmEngineArgs())
    vllm_sampling_params: VllmSamplingParams = field(
        default_factory=lambda: VllmSamplingParams()
    )
    init_update_process_group: bool = False



@dataclass(kw_only=True)
class VllmConfig:
    ray_cluster_ip_address: str = "dummy"
    ray_actor_name: str = "dummy"
    vllm_engine_args: VllmEngineArgs = field(default_factory=lambda: VllmEngineArgs())
    vllm_sampling_params: VllmSamplingParams = field(
        default_factory=lambda: VllmSamplingParams()
    )
    init_update_process_group: bool = False


class RemoteVllmModelHandler(RemoteModelHandler):
    @override
<<<<<<< HEAD
    def create(
        self, gangs: Gangs, unit_config: object, configs_name: str = "vllm_model"
    ) -> RemoteVllmModel:
        if gangs.dp.rank == 0:
            # vllm worker is only created on the first DP rank (incuding all TP ranks)
            # if gangs.root.rank == 0:
            #     breakpoint()

            vllm_config = get_config_section(unit_config, configs_name, VllmConfig)

            remote_vllm_model = RemoteVllmModel(
                vllm_config.ray_cluster_ip_address,
                vllm_config.ray_actor_name,
                vllm_config.vllm_engine_args,
                vllm_config.vllm_sampling_params,
                vllm_config.init_update_process_group,
=======
    def create(self, gangs: Gangs, actor_config: VllmRayActorConfig) -> RemoteVllmModel:
        if gangs.dp.rank == 0 and gangs.tp.rank == 0:
            # vllm worker is only created on the first DP rank (incuding all TP ranks)
            remote_vllm_model = RemoteVllmModel(
                actor_config.ray_actor_name,
                actor_config.vllm_engine_args,
                actor_config.vllm_sampling_params,
                actor_config.init_update_process_group,
>>>>>>> 42f6ee51
                gangs,
            )
        else:
            remote_vllm_model = None

        return remote_vllm_model

    @property
    @override
    def name(self) -> str:
        "vllm_model"

    @property
    @override
    def config_kls(self) -> type[object]:
        return VllmConfig


class RemoteVllmModel:
    def __init__(
        self,
<<<<<<< HEAD
        ray_cluster_ip_address: str,
=======
>>>>>>> 42f6ee51
        ray_actor_name: str,
        vllm_engine_args: VllmEngineArgs,
        sampling_params: VllmSamplingParams,
        init_update_process_group: bool,
        gangs: Gangs,
    ):
<<<<<<< HEAD
        if gangs.dp.rank != 0:
            raise ValueError("vllm worker should only be initialized on DP rank 0")

        try:
            ray.init(
                address=f"ray://{ray_cluster_ip_address}:10001",
                namespace="vllm_workers",
            )
        except RuntimeError as e:
            if "Ray Client is already connected" in str(e):
                print("Ray Client is already connected. Skipping ray.init().")
            else:
                # Other error
                raise
=======
        if gangs.dp.rank != 0 and gangs.tp.rank != 0:
            raise ValueError("vllm worker should only be initialized on DP & TP rank 0")

        # connection is done on recipe level and at this point we are connected
        # ray.init(address=f"ray://{ray_cluster_ip_address}:10001", namespace="vllm_workers")
>>>>>>> 42f6ee51

        self._gangs = gangs
        self.vllm_model = self.setup_vllm_worker(
            ray_actor_name, vllm_engine_args, gangs
        )
        self.sampling_params = SamplingParams(
            n=sampling_params.n,
            temperature=sampling_params.temperature,
            max_tokens=sampling_params.max_tokens,
<<<<<<< HEAD
        )
=======
            detokenize=sampling_params.detokenize,
            prompt_logprobs=sampling_params.prompt_logprobs,
        )

>>>>>>> 42f6ee51
        if init_update_process_group:
            self.update_process_group = self.setup_process_group_for_model_sync(
                vllm_engine_args.tensor_parallel_size
            )
        else:
            self.update_process_group = None

<<<<<<< HEAD
    def setup_vllm_worker(
        self, ray_actor_name, vllm_engine_args: VllmEngineArgs, gangs: Gangs
    ):

        pg_inference = placement_group(
            [{"GPU": 1, "CPU": 0}] * vllm_engine_args.tensor_parallel_size
=======
        self._vllm_engine_args = vllm_engine_args

    def setup_vllm_worker(
        self, ray_actor_name, vllm_engine_args: VllmEngineArgs, gangs: Gangs
    ):

        pg_inference = placement_group(
            [{"GPU": 1, "CPU": 0}] * vllm_engine_args.tensor_parallel_size,
            strategy="STRICT_PACK",
>>>>>>> 42f6ee51
        )

        ray.get(pg_inference.ready())

        scheduling_inference = PlacementGroupSchedulingStrategy(
            placement_group=pg_inference,
            placement_group_capture_child_tasks=True,
            placement_group_bundle_index=0,
        )

<<<<<<< HEAD
        """
        launch the vLLM inference engine.
        here we use `enforce_eager` to reduce the start time.
        """
=======
>>>>>>> 42f6ee51
        llm = NoEnvLLM.options(
            name=ray_actor_name,
            num_cpus=0,
            num_gpus=0,
            scheduling_strategy=scheduling_inference,
            get_if_exists=True,
        ).remote(
            model=vllm_engine_args.model,
            tokenizer=vllm_engine_args.tokenizer,
            enforce_eager=vllm_engine_args.enforce_eager,
            worker_cls=MyWorker,
            tensor_parallel_size=vllm_engine_args.tensor_parallel_size,
<<<<<<< HEAD
            task=vllm_engine_args.task,
            hf_overrides=vllm_engine_args.hf_overrides,
            override_pooler_config=vllm_engine_args.override_pooler_config,
=======
>>>>>>> 42f6ee51
            distributed_executor_backend="ray",
        )

        # we block here until the engine is initialized
        ray.get(llm.is_ready.remote())

        return llm

    def setup_process_group_for_model_sync(self, vllm_tensor_parallel_size):
        master_port = get_open_port()
        master_address = get_ip()

        print(f"{master_port} {master_address}")

        print("init pg on vllm host")
        handle = self.vllm_model.collective_rpc.remote(
            "init_weight_update_group",
            args=(master_address, master_port, 1, vllm_tensor_parallel_size + 1),
        )

        print("init pg on train host")
        model_update_group = stateless_init_process_group(
            master_address,
            master_port,
            0,
            vllm_tensor_parallel_size + 1,
            self._gangs.dp.device,
        )
        ray.get(handle)

        return model_update_group

    def sync_weights_with_vllm(self, train_model):
        """
        trainer_process_group must connect training process with vllm_model processes
        """
        for name, p in train_model.module.named_parameters():
            name = name.replace("._checkpoint_wrapped_module", "")
            # print(f'sync call {name}')
            handle = self.vllm_model.collective_rpc.remote(
                "update_weight", args=(name, p.dtype, p.shape)
            )
            self.update_process_group.broadcast(
                p, src=0, stream=torch.cuda.current_stream()
            )
            ray.get(handle)

    def rollout_from_model(self, prompt_list, sampling_params=None):
        if sampling_params is None:
            sampling_params = self.sampling_params

        outputs = ray.get(
            self.vllm_model.generate.remote(
                prompt_token_ids=prompt_list,
                sampling_params=sampling_params,
                use_tqdm=False,
            )
        )
<<<<<<< HEAD

        return outputs

    def reward_from_model(self, prompt_list, batch_size=128):
        # NOTE: need to batch inputs to vllm.encode model for current models that aren't supported by vllm
        rewards = []
        for i in range(0, len(prompt_list), batch_size):
            prompt_chunk = prompt_list[i : i + batch_size]
            output = ray.get(
                self.vllm_model.encode.remote(
                    prompt_chunk,
                    use_tqdm=False,
                )
            )
            chunk_rewards = [o.outputs.data.item() for o in output]
            rewards.extend(chunk_rewards)
        return rewards
=======
        return outputs
>>>>>>> 42f6ee51
<|MERGE_RESOLUTION|>--- conflicted
+++ resolved
@@ -56,7 +56,6 @@
     override_pooler_config: PoolerConfig = field(default_factory=lambda: PoolerConfig())
 
 
-
 @dataclass(kw_only=True)
 class VllmSamplingParams:
     n: int = 4
@@ -74,7 +73,6 @@
         default_factory=lambda: VllmSamplingParams()
     )
     init_update_process_group: bool = False
-
 
 
 @dataclass(kw_only=True)
@@ -90,24 +88,6 @@
 
 class RemoteVllmModelHandler(RemoteModelHandler):
     @override
-<<<<<<< HEAD
-    def create(
-        self, gangs: Gangs, unit_config: object, configs_name: str = "vllm_model"
-    ) -> RemoteVllmModel:
-        if gangs.dp.rank == 0:
-            # vllm worker is only created on the first DP rank (incuding all TP ranks)
-            # if gangs.root.rank == 0:
-            #     breakpoint()
-
-            vllm_config = get_config_section(unit_config, configs_name, VllmConfig)
-
-            remote_vllm_model = RemoteVllmModel(
-                vllm_config.ray_cluster_ip_address,
-                vllm_config.ray_actor_name,
-                vllm_config.vllm_engine_args,
-                vllm_config.vllm_sampling_params,
-                vllm_config.init_update_process_group,
-=======
     def create(self, gangs: Gangs, actor_config: VllmRayActorConfig) -> RemoteVllmModel:
         if gangs.dp.rank == 0 and gangs.tp.rank == 0:
             # vllm worker is only created on the first DP rank (incuding all TP ranks)
@@ -116,7 +96,6 @@
                 actor_config.vllm_engine_args,
                 actor_config.vllm_sampling_params,
                 actor_config.init_update_process_group,
->>>>>>> 42f6ee51
                 gangs,
             )
         else:
@@ -138,38 +117,17 @@
 class RemoteVllmModel:
     def __init__(
         self,
-<<<<<<< HEAD
-        ray_cluster_ip_address: str,
-=======
->>>>>>> 42f6ee51
         ray_actor_name: str,
         vllm_engine_args: VllmEngineArgs,
         sampling_params: VllmSamplingParams,
         init_update_process_group: bool,
         gangs: Gangs,
     ):
-<<<<<<< HEAD
-        if gangs.dp.rank != 0:
-            raise ValueError("vllm worker should only be initialized on DP rank 0")
-
-        try:
-            ray.init(
-                address=f"ray://{ray_cluster_ip_address}:10001",
-                namespace="vllm_workers",
-            )
-        except RuntimeError as e:
-            if "Ray Client is already connected" in str(e):
-                print("Ray Client is already connected. Skipping ray.init().")
-            else:
-                # Other error
-                raise
-=======
         if gangs.dp.rank != 0 and gangs.tp.rank != 0:
             raise ValueError("vllm worker should only be initialized on DP & TP rank 0")
 
         # connection is done on recipe level and at this point we are connected
         # ray.init(address=f"ray://{ray_cluster_ip_address}:10001", namespace="vllm_workers")
->>>>>>> 42f6ee51
 
         self._gangs = gangs
         self.vllm_model = self.setup_vllm_worker(
@@ -179,14 +137,10 @@
             n=sampling_params.n,
             temperature=sampling_params.temperature,
             max_tokens=sampling_params.max_tokens,
-<<<<<<< HEAD
-        )
-=======
             detokenize=sampling_params.detokenize,
             prompt_logprobs=sampling_params.prompt_logprobs,
         )
 
->>>>>>> 42f6ee51
         if init_update_process_group:
             self.update_process_group = self.setup_process_group_for_model_sync(
                 vllm_engine_args.tensor_parallel_size
@@ -194,24 +148,15 @@
         else:
             self.update_process_group = None
 
-<<<<<<< HEAD
+        self._vllm_engine_args = vllm_engine_args
+
     def setup_vllm_worker(
         self, ray_actor_name, vllm_engine_args: VllmEngineArgs, gangs: Gangs
     ):
 
         pg_inference = placement_group(
-            [{"GPU": 1, "CPU": 0}] * vllm_engine_args.tensor_parallel_size
-=======
-        self._vllm_engine_args = vllm_engine_args
-
-    def setup_vllm_worker(
-        self, ray_actor_name, vllm_engine_args: VllmEngineArgs, gangs: Gangs
-    ):
-
-        pg_inference = placement_group(
             [{"GPU": 1, "CPU": 0}] * vllm_engine_args.tensor_parallel_size,
             strategy="STRICT_PACK",
->>>>>>> 42f6ee51
         )
 
         ray.get(pg_inference.ready())
@@ -222,13 +167,6 @@
             placement_group_bundle_index=0,
         )
 
-<<<<<<< HEAD
-        """
-        launch the vLLM inference engine.
-        here we use `enforce_eager` to reduce the start time.
-        """
-=======
->>>>>>> 42f6ee51
         llm = NoEnvLLM.options(
             name=ray_actor_name,
             num_cpus=0,
@@ -241,12 +179,6 @@
             enforce_eager=vllm_engine_args.enforce_eager,
             worker_cls=MyWorker,
             tensor_parallel_size=vllm_engine_args.tensor_parallel_size,
-<<<<<<< HEAD
-            task=vllm_engine_args.task,
-            hf_overrides=vllm_engine_args.hf_overrides,
-            override_pooler_config=vllm_engine_args.override_pooler_config,
-=======
->>>>>>> 42f6ee51
             distributed_executor_backend="ray",
         )
 
@@ -305,7 +237,6 @@
                 use_tqdm=False,
             )
         )
-<<<<<<< HEAD
 
         return outputs
 
@@ -322,7 +253,4 @@
             )
             chunk_rewards = [o.outputs.data.item() for o in output]
             rewards.extend(chunk_rewards)
-        return rewards
-=======
-        return outputs
->>>>>>> 42f6ee51
+        return rewards