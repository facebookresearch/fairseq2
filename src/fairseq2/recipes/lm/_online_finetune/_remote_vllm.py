--- conflicted
+++ resolved
@@ -48,14 +48,10 @@
     model: str = "/checkpoint/ram/kulikov/gsm8k_8b_sft/checkpoints/step_20"
     tokenizer: str = "/datasets/pretrained-llms/Llama-3.1-8B-Instruct"
     task: str = "generate"
-<<<<<<< HEAD
-=======
     tensor_parallel_size: int = 4
->>>>>>> 5fb86ab7
     trust_remote_code: bool = False
     model_impl: str = "auto"
     enforce_eager: bool = True
-    tensor_parallel_size: int = 4
     hf_overrides: object = None
     dtype: str = "auto"
     override_pooler_config: PoolerConfig = field(default_factory=lambda: PoolerConfig())
@@ -117,10 +113,7 @@
         self.vllm_model = self.setup_vllm_worker(
             ray_actor_name, vllm_engine_args, gangs
         )
-<<<<<<< HEAD
         self.valid_n = vllm_engine_args.valid_n
-=======
->>>>>>> 5fb86ab7
 
         # populate sampling params using all values that were passed in the config
         self.sampling_params = SamplingParams(**sampling_params)
