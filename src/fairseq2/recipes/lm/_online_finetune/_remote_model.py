# Copyright (c) Meta Platforms, Inc. and affiliates.
# All rights reserved.
#
# This source code is licensed under the BSD-style license found in the
# LICENSE file in the root directory of this source tree.

from __future__ import annotations

from abc import ABC, abstractmethod
from collections import Counter
from dataclasses import dataclass, field
import os
from typing_extensions import override
from vllm.engine.arg_utils import PoolerConfig
from fairseq2.gang import Gangs
from fairseq2.nn._batch_layout import BatchLayout
from fairseq2.recipes.lm._online_finetune.third_party.athene import AtheneRewardPipeline
from fairseq2.recipes.lm._online_finetune.third_party.general_verifier import (
    GeneralVerifierPipeline,
)
from fairseq2.utils.structured import StructureError, structure
from typing import Any, Dict, Union
from vllm.worker.worker import Worker
import ray
import re
import torch
from ray.util.placement_group import placement_group
from ray.util.scheduling_strategies import PlacementGroupSchedulingStrategy
from typing_extensions import override
from vllm import LLM, SamplingParams
from vllm.engine.arg_utils import PoolerConfig
from vllm.utils import get_ip, get_open_port
from fairseq2.gang import Gangs
from fairseq2.logging import log
from fairseq2.context import RuntimeContext


@dataclass(kw_only=True)
class RayActorConfig(ABC):
    ray_actor_name: str = "dummy"
    backend: str = "vllm"  # vllm or hf
    num_replicas: int = 1
    init_update_process_group: bool = False


@dataclass(kw_only=True)
class VllmEngineArgs:
    model: str = "/checkpoint/ram/kulikov/gsm8k_8b_sft/checkpoints/step_20"
    tokenizer: str = "/datasets/pretrained-llms/Llama-3.1-8B-Instruct"
    task: str = "generate"
    tensor_parallel_size: int = 4
    trust_remote_code: bool = False
    model_impl: str = "auto"
    enforce_eager: bool = True
    gpu_memory_utilization: float = 0.9
    max_num_batched_tokens: int | None = None
    enable_chunked_prefill: bool = False
    hf_overrides: object = None
    dtype: str = "auto"
    override_pooler_config: PoolerConfig = field(default_factory=lambda: PoolerConfig())


@dataclass(kw_only=True)
class VllmRayActorConfig(RayActorConfig):
    vllm_engine_args: VllmEngineArgs = field(default_factory=lambda: VllmEngineArgs())
    vllm_sampling_params: Dict[str, Any] = field(default_factory=lambda: {})


def stateless_init_process_group(master_address, master_port, rank, world_size, device):
    """
    vLLM provides `StatelessProcessGroup` to create a process group
    without considering the global process group in torch.distributed.
    It is recommended to create `StatelessProcessGroup`, and then initialize
    the data-plane communication (NCCL) between external (train processes)
    and vLLM workers.
    """
    from vllm.distributed.device_communicators.pynccl import PyNcclCommunicator
    from vllm.distributed.utils import StatelessProcessGroup

    pg = StatelessProcessGroup.create(
        host=master_address, port=master_port, rank=rank, world_size=world_size
    )
    pynccl = PyNcclCommunicator(pg, device=device)
    return pynccl


@ray.remote
class NoEnvLLM(LLM):
    def __init__(self, *args, **kwargs):
        # stop ray from manipulating CUDA_VISIBLE_DEVICES
        # at the top-level
        del os.environ["CUDA_VISIBLE_DEVICES"]
        # os.environ["VLLM_USE_V1"] = "1"
        super().__init__(*args, **kwargs)

        self.ready = True  # Set a flag or return a signal

    def is_ready(self):
        return self.ready


@ray.remote
class NoEnvAtheneRewardPipeline(AtheneRewardPipeline):
    def __init__(self, *args, **kwargs):
        # stop ray from manipulating CUDA_VISIBLE_DEVICES
        # at the top-level
        del os.environ["CUDA_VISIBLE_DEVICES"]
        super().__init__(*args, **kwargs)
        self.ready = True  # Set a flag or return a signal

    def is_ready(self):
        return self.ready

    @property
    def name(self):
        return "athene_reward_pipeline"


<<<<<<< HEAD
@ray.remote
class NoEnvGeneralVerifierPipeline(GeneralVerifierPipeline):
    def __init__(self, *args, **kwargs):
        # stop ray from manipulating CUDA_VISIBLE_DEVICES
        # at the top-level
        del os.environ["CUDA_VISIBLE_DEVICES"]
        super().__init__(*args, **kwargs)
        self.ready = True  # Set a flag or return a signal

    def is_ready(self):
        return self.ready

    @property
    def name(self):
        return "general_verifier_pipeline"


class MyWorker(Worker):
=======
    
class WorkerExtension:
>>>>>>> a7ffaa50
    """
    The class for vLLM's worker to inherit from.
    By defining an extension class, the code can work no matter what is
    the underlying worker class. This way, the code can be compatible
    with both vLLM V0 and V1.
    NOTE: we define this class in a separate module, and the main module
    should pass the full qualified name as `worker_extension_cls` argument.
    """

    def init_weight_update_group(
        self, master_address, master_port, rank_offset, world_size
    ):
        from vllm.distributed.parallel_state import get_world_group

        rank = get_world_group().rank + rank_offset
        print(f"vllm own rank: {rank}")
        self.model_update_group = stateless_init_process_group(
            master_address,
            master_port,
            rank,
            world_size,
            self.device,
        )

    def update_weight(self, name, dtype, shape):
        weight = torch.empty(shape, dtype=dtype, device="cuda")
        self.model_update_group.broadcast(
            weight, src=0, stream=torch.cuda.current_stream()
        )

        self.model_runner.model.load_weights(weights=[(name, weight)])

        del weight


def should_sync(
    sync_every_n_steps: int,
    trainer_step_nr: int | None,
    remote_model_step: int | None,
    force_sync: bool = False,
):
    if force_sync:
        return True

    if sync_every_n_steps < 0:
        return False

    if remote_model_step == trainer_step_nr:
        # we are in the middle of micro-batching / grad accumulation, no sync
        return False

    if trainer_step_nr < remote_model_step:
        raise RuntimeError(f"trainer step can not be less than remote model step")

    if trainer_step_nr % sync_every_n_steps == 0:
        return True


def maybe_sync_model(
    gangs: Gangs,
    model,
    remote_model: RemoteVllmModel | None,
    trainer_step_nr: int,
    sync_every_n_steps: int,
    force_sync: bool = False,
):
    if gangs.dp.rank == 0:
        _should_sync = should_sync(
            sync_every_n_steps, trainer_step_nr, remote_model.last_sync_step, force_sync
        )
        broadcast_list = [_should_sync]
    else:
        broadcast_list = [None]
    gangs.root.barrier()

    gangs.root.broadcast_objects(broadcast_list, source_rank=0)
    gangs.root.barrier()
    _should_sync = broadcast_list[0]

    if _should_sync:
        with model.summon_full_parameters():
            if gangs.dp.rank == 0:
                remote_model.sync_weights_with_vllm(
                    model=model,
                    trainer_step_nr=trainer_step_nr,
                    converter=model._convert_parameter,
                )
            gangs.root.barrier()


class RemoteVllmModel:
    def __init__(
        self,
        ray_actor_name: str,
        num_replicas: int,
        vllm_engine_args,
        sampling_params: dict,
        init_update_process_group: bool,
        context: RuntimeContext,
        gangs: Gangs,
    ):
        self._gangs = gangs
        self._context = context

        self.num_replicas = num_replicas
        self.ray_actor_name = ray_actor_name
        self.last_sync_step = -1

        self.vllm_workers = []
        self.update_process_groups = []

        if gangs.dp.rank != 0 and gangs.tp.rank != 0:
            raise ValueError("vllm worker should only be initialized on DP & TP rank 0")

        for replica_i in range(self.num_replicas):
            self.setup_replica(replica_i, vllm_engine_args, init_update_process_group)
            # gangs.root.barrier()/

        # populate sampling params using all values that were passed in the config
        self.sampling_params = SamplingParams(**sampling_params)

        self._vllm_engine_args = vllm_engine_args

    def setup_replica(
        self, replica_i: int, vllm_engine_args, init_update_process_group
    ):
        if (
            len(self.vllm_workers) != replica_i
            or len(self.update_process_groups) != replica_i
        ):
            raise RuntimeError(
                "new replica is being created while previous ones are not setup yet"
            )

        vllm_worker = self.setup_vllm_worker(
            f"{self.ray_actor_name}_{replica_i}", vllm_engine_args, self._gangs
        )
        self.vllm_workers.append(vllm_worker)

        update_process_group = self.setup_process_group_for_model_sync(
            replica_i, vllm_engine_args.tensor_parallel_size, init_update_process_group
        )
        self.update_process_groups.append(update_process_group)

        log.info(f"Replica {replica_i} setup completed")

    def setup_vllm_worker(self, ray_actor_name, vllm_engine_args, gangs: Gangs):

        pg_inference = placement_group(
            [{"GPU": 1, "CPU": 0}] * vllm_engine_args.tensor_parallel_size,
            strategy="STRICT_PACK",
        )

        ray.get(pg_inference.ready())

        scheduling_inference = PlacementGroupSchedulingStrategy(
            placement_group=pg_inference,
            placement_group_capture_child_tasks=True,
            placement_group_bundle_index=0,
        )

        llm = NoEnvLLM.options(
            name=ray_actor_name,
            num_cpus=0,
            num_gpus=0,
            scheduling_strategy=scheduling_inference,
            get_if_exists=True,
        ).remote(
            model=vllm_engine_args.model,
            tokenizer=vllm_engine_args.tokenizer,
            enforce_eager=vllm_engine_args.enforce_eager,
            worker_extension_cls="fairseq2.recipes.lm._online_finetune._remote_model.WorkerExtension",
            tensor_parallel_size=vllm_engine_args.tensor_parallel_size,
            task=vllm_engine_args.task,
            trust_remote_code=vllm_engine_args.trust_remote_code,
            model_impl=vllm_engine_args.model_impl,
            hf_overrides=vllm_engine_args.hf_overrides,
            gpu_memory_utilization=vllm_engine_args.gpu_memory_utilization,
            max_num_batched_tokens=vllm_engine_args.max_num_batched_tokens,
            enable_chunked_prefill=vllm_engine_args.enable_chunked_prefill,
            override_pooler_config=vllm_engine_args.override_pooler_config,
            dtype=vllm_engine_args.dtype,
            distributed_executor_backend="ray",
        )

        # we block here until the engine is initialized
        ray.get(llm.is_ready.remote())

        return llm

    def setup_process_group_for_model_sync(
        self, replica_i, vllm_tensor_parallel_size, init_update_process_group=True
    ):
        if not init_update_process_group:
            return None

        master_port = get_open_port()
        master_address = get_ip()

        print(f"{master_port} {master_address}")

        print("init pg on vllm host")
        handle = self.vllm_workers[replica_i].collective_rpc.remote(
            "init_weight_update_group",
            args=(master_address, master_port, 1, vllm_tensor_parallel_size + 1),
        )

        print("init pg on train host")
        model_update_group = stateless_init_process_group(
            master_address,
            master_port,
            0,
            vllm_tensor_parallel_size + 1,
            self._gangs.dp.device,
        )
        ray.get(handle)

        return model_update_group

    def sync_weights_with_vllm(self, model, trainer_step_nr, converter=None):
        """
        trainer_process_group must connect training process with vllm_model processes
        """

        # iterate over all replicas
        for replica_i in range(self.num_replicas):
            for name, p in model.module.named_parameters():
                name = name.replace(
                    "._checkpoint_wrapped_module", ""
                )  # remove fsdp added substring
                if converter:
                    name, p = converter(name, p, model.config)
                # print(f'sync call {name}')
                handle = self.vllm_workers[replica_i].collective_rpc.remote(
                    "update_weight", args=(name, p.dtype, p.shape)
                )
                self.update_process_groups[replica_i].broadcast(
                    p, src=0, stream=torch.cuda.current_stream()
                )
                ray.get(handle)
        self.last_sync_step = trainer_step_nr

    def rollout_from_model(self, prompt_list, sampling_params=None, string_input=False):
        if sampling_params is None:
            sampling_params = self.sampling_params

        prompt_argname = "prompts" if string_input else "prompt_token_ids"

        # Split prompts evenly across replicas
        chunk_size = len(prompt_list) // self.num_replicas
        remainder = len(prompt_list) % self.num_replicas

        chunks = []
        start = 0
        for i in range(self.num_replicas):
            # Add one extra item to some chunks if division isn't even
            end = start + chunk_size + (1 if i < remainder else 0)
            chunks.append(prompt_list[start:end])
            start = end

        # Process each chunk with a different replica
        outputs = []
        for replica_i, chunk in enumerate(chunks):
            if len(chunk) > 0:  # Only send non-empty chunks
                generate_args = {
                    prompt_argname: chunk,
                    "sampling_params": sampling_params,
                    "use_tqdm": False,
                }
                # if self._gangs.dp.rank == 0 and string_input:
                #     breakpoint()
                output = self.vllm_workers[replica_i].generate.remote(**generate_args)
                outputs.append(output)

        # block till generation is done
        results = ray.get(outputs)

        rollouts = []
        for chunk_result in results:
            rollouts.extend(chunk_result)

        return rollouts

    def reward_from_model(self, prompt_list, batch_size=64):
        # NOTE: need to batch inputs to vllm.encode model for current models that aren't supported by vllm
        rewards = []
        outputs = []
        replica_counter = 0
        for i in range(0, len(prompt_list), batch_size):
            prompt_chunk = prompt_list[i : i + batch_size]
            outputs.append(
                self.vllm_workers[replica_counter % self.num_replicas].encode.remote(
                    prompt_chunk,
                    use_tqdm=False,
                )
            )
            replica_counter += 1
        ray_outputs = ray.get(outputs)
        ray_outputs_flat = [o for sublist in ray_outputs for o in sublist]
        rewards = [o.outputs.data.item() for o in ray_outputs_flat]

        return rewards

<<<<<<< HEAD
    def reward_from_generative_model(self, prompt_list):
        def extract_score(s):
            if "Final Decision: Yes" in s:
                return 1.0
            else:
                return 0.0

        judgments = self.rollout_from_model(prompt_list=prompt_list, string_input=True)

        rewards = []
        for judgment in judgments:
            for output in judgment.outputs:
                reward = extract_score(output.text)
                rewards.append(reward)

        # if self._gangs.dp.rank == 0:
        #     breakpoint()
        return rewards

    # def reward_from_generative_model(self, prompt_list):
    #     def extract_score(output):
    #         matches = re.findall(
    #             r"<score>\s*([0-9]+(?:\.[0-9])?)\s*(?:/10)?\s*</score>", output
    #         )
    #         return float(matches[-1]) if matches else 0.0

    #     def get_len_norm_avg_score(scores, lengths):
    #         avg_score = 0.0
    #         for score, length in zip(scores, lengths):
    #             avg_score += score / length

    #         return round(avg_score / len(scores), 4)

    #     def get_avg_score(scores):
    #         avg_score = 0.0
    #         for score in scores:
    #             avg_score += score

    #         return round(avg_score / len(scores), 4)

    #     rewards = []
    #     judgments = self.rollout_from_model(prompt_list=prompt_list, string_input=True)

    #     rewards = []
    #     for per_rollout_judgments in judgments:
    #         per_rollout_scores = [
    #             extract_score(judgment.text)
    #             for judgment in per_rollout_judgments.outputs
    #         ]
    #         per_rollout_lengths = [
    #             len(judgment.token_ids) for judgment in per_rollout_judgments.outputs
    #         ]
    #         rewards.append(get_avg_score(per_rollout_scores))

    #     return rewards

=======
>>>>>>> a7ffaa50

@dataclass(kw_only=True)
class HFRayActorConfig(RayActorConfig):
    pipeline_name: str = ""
    tensor_parallel_size: int = 4


class RemoteHFModel:
    def __init__(
        self,
        ray_actor_name: str,
        num_replicas: int,
        tensor_parallel_size: int,
        pipeline_name: str,
        context: RuntimeContext,
        gangs: Gangs,
    ):
        self._gangs = gangs

        self.num_replicas = num_replicas
        self.ray_actor_name = ray_actor_name

        self.hf_workers = []

        if gangs.dp.rank != 0 and gangs.tp.rank != 0:
            raise ValueError("hf worker should only be initialized on DP & TP rank 0")

        for replica_i in range(self.num_replicas):
            self.setup_replica(replica_i, tensor_parallel_size, pipeline_name, context)

        self._tensor_parallel_size = tensor_parallel_size

    def setup_replica(
        self,
        replica_i: int,
        tensor_parallel_size: int,
        pipeline_name: str,
        context: RuntimeContext,
    ):
        if len(self.hf_workers) != replica_i:
            raise RuntimeError(
                "new replica is being created while previous ones are not setup yet"
            )

        hf_worker = self.setup_hf_worker(
            f"{self.ray_actor_name}_{replica_i}",
            tensor_parallel_size,
            pipeline_name,
            context,
            self._gangs,
        )
        self.hf_workers.append(hf_worker)

        log.info(f"Replica {replica_i} setup completed")

    def setup_hf_worker(
        self,
        ray_actor_name,
        tensor_parallel_size,
        pipeline_name: str,
        context: RuntimeContext,
        gangs: Gangs,
    ):

        pg_inference = placement_group(
            [{"GPU": 1, "CPU": 0}] * tensor_parallel_size,
            strategy="STRICT_PACK",
        )

        ray.get(pg_inference.ready())

        scheduling_inference = PlacementGroupSchedulingStrategy(
            placement_group=pg_inference,
            placement_group_capture_child_tasks=True,
            placement_group_bundle_index=0,
        )

        unit_handlers = context.get_registry(RemoteModelHandler)
        pipeline = unit_handlers.get(pipeline_name)
        llm = pipeline.options(
            name=ray_actor_name,
            num_cpus=0,
            num_gpus=0,
            scheduling_strategy=scheduling_inference,
            get_if_exists=True,
        ).remote()

        # we block here until the engine is initialized
        ray.get(llm.is_ready.remote())

        return llm

    def rollout_from_model(self, prompt_list, sampling_params=None, string_input=False):
        raise NotImplementedError(
            "RemoteHFModel.rollout_from_model is not implemented. "
        )

    def reward_from_model(self, prompt_list, batch_size=64):
        # NOTE: need to batch inputs to hf.encode model for current models that aren't supported by hf
        rewards = []
        outputs = []
        replica_counter = 0
        for i in range(0, len(prompt_list), batch_size):
            prompt_chunk = prompt_list[i : i + batch_size]

            outputs.append(
                self.hf_workers[replica_counter % self.num_replicas].__call__.remote(
                    prompt_chunk
                )
            )
            replica_counter += 1

        ray_outputs = ray.get(outputs)

        ray_outputs_flat = [o for sublist in ray_outputs for o in sublist]

        # rewards = [o.outputs.data.item() for o in ray_outputs_flat]
        return ray_outputs_flat


class RemoteModelHandler(ABC):
    @abstractmethod
    def create(
        self, gangs: Gangs, unit_config: object
    ) -> Union[RemoteVllmModel, RemoteHFModel]: ...

    @property
    @abstractmethod
    def name(self) -> str: ...

    @property
    @abstractmethod
    def config_kls(self) -> type[object]: ...


class RemoteRayModelHandler(RemoteModelHandler):
    @override
    def create(
        self, gangs: Gangs, actor_config: RayActorConfig, context: RuntimeContext
    ) -> Union[RemoteVllmModel, RemoteHFModel]:

        if gangs.dp.rank == 0 and gangs.tp.rank == 0:
            # vllm worker is only created on the first DP ranks given how many replicas we use
            if actor_config.backend == "vllm":
                actor_config = structure(actor_config, VllmRayActorConfig)
                remote_vllm_model = RemoteVllmModel(
                    actor_config.ray_actor_name,
                    actor_config.num_replicas,
                    actor_config.vllm_engine_args,
                    actor_config.vllm_sampling_params,
                    actor_config.init_update_process_group,
                    context,
                    gangs,
                )
            else:
                actor_config = structure(actor_config, HFRayActorConfig)
                remote_vllm_model = RemoteHFModel(
                    actor_config.ray_actor_name,
                    actor_config.num_replicas,
                    actor_config.tensor_parallel_size,
                    actor_config.pipeline_name,
                    context,
                    gangs,
                )
        else:
            remote_vllm_model = None

        gangs.root.barrier()

        return remote_vllm_model

    @property
    @override
    def name(self) -> str:
        "vllm_model"

    @property
    @override
    def config_kls(self) -> type[object]:
        return RayActorConfig<|MERGE_RESOLUTION|>--- conflicted
+++ resolved
@@ -116,7 +116,6 @@
         return "athene_reward_pipeline"
 
 
-<<<<<<< HEAD
 @ray.remote
 class NoEnvGeneralVerifierPipeline(GeneralVerifierPipeline):
     def __init__(self, *args, **kwargs):
@@ -134,11 +133,7 @@
         return "general_verifier_pipeline"
 
 
-class MyWorker(Worker):
-=======
-    
 class WorkerExtension:
->>>>>>> a7ffaa50
     """
     The class for vLLM's worker to inherit from.
     By defining an extension class, the code can work no matter what is
@@ -442,65 +437,6 @@
 
         return rewards
 
-<<<<<<< HEAD
-    def reward_from_generative_model(self, prompt_list):
-        def extract_score(s):
-            if "Final Decision: Yes" in s:
-                return 1.0
-            else:
-                return 0.0
-
-        judgments = self.rollout_from_model(prompt_list=prompt_list, string_input=True)
-
-        rewards = []
-        for judgment in judgments:
-            for output in judgment.outputs:
-                reward = extract_score(output.text)
-                rewards.append(reward)
-
-        # if self._gangs.dp.rank == 0:
-        #     breakpoint()
-        return rewards
-
-    # def reward_from_generative_model(self, prompt_list):
-    #     def extract_score(output):
-    #         matches = re.findall(
-    #             r"<score>\s*([0-9]+(?:\.[0-9])?)\s*(?:/10)?\s*</score>", output
-    #         )
-    #         return float(matches[-1]) if matches else 0.0
-
-    #     def get_len_norm_avg_score(scores, lengths):
-    #         avg_score = 0.0
-    #         for score, length in zip(scores, lengths):
-    #             avg_score += score / length
-
-    #         return round(avg_score / len(scores), 4)
-
-    #     def get_avg_score(scores):
-    #         avg_score = 0.0
-    #         for score in scores:
-    #             avg_score += score
-
-    #         return round(avg_score / len(scores), 4)
-
-    #     rewards = []
-    #     judgments = self.rollout_from_model(prompt_list=prompt_list, string_input=True)
-
-    #     rewards = []
-    #     for per_rollout_judgments in judgments:
-    #         per_rollout_scores = [
-    #             extract_score(judgment.text)
-    #             for judgment in per_rollout_judgments.outputs
-    #         ]
-    #         per_rollout_lengths = [
-    #             len(judgment.token_ids) for judgment in per_rollout_judgments.outputs
-    #         ]
-    #         rewards.append(get_avg_score(per_rollout_scores))
-
-    #     return rewards
-
-=======
->>>>>>> a7ffaa50
 
 @dataclass(kw_only=True)
 class HFRayActorConfig(RayActorConfig):
