# Copyright (c) Meta Platforms, Inc. and affiliates.
# All rights reserved.
#
# This source code is licensed under the BSD-style license found in the
# LICENSE file in the root directory of this source tree.

from __future__ import annotations

from copy import copy
from dataclasses import dataclass, field
from typing import Dict, Final, List, cast, final, Any

import ray
import torch
import torch.distributed
import torch.nn as nn
from torch import Tensor
from torch.nn import Module
from torcheval.metrics import Mean
from typing_extensions import override
from vllm import SamplingParams
from vllm.distributed.device_communicators.pynccl import PyNcclCommunicator

from fairseq2.context import RuntimeContext
from fairseq2.data import CollateOptionsOverride, Collater, SequenceData
from fairseq2.datasets.preference import PreferenceBatch
from fairseq2.datasets.prompt import PromptBatch
from fairseq2.gang import Gang, Gangs
from fairseq2.logging import log
from fairseq2.models.decoder import DecoderModel
from fairseq2.models.sequence import (
    SequenceBatch,
    SequenceModelOutput,
    as_auto_regressive_input,
)
from fairseq2.nn.data_parallel._fsdp import (
    fsdp_summon_full_parameters as fsdp_summon_full_parameters,
)
from fairseq2.nn.utils.module import freeze_parameters
from fairseq2.recipes.common import setup_reference_model
from fairseq2.recipes.common._distributed import broadcast_model
from fairseq2.recipes.config import (
    ReferenceModelSection,
    TrainerSection,
    get_config_section,
)
from fairseq2.recipes.lm._online_finetune._common import (
    OnlineCriterionSection,
    collate_with_target_mask,
    convert_vllm_output_to_ref_score,
    copy_state,
    find_first_value,
    generate_rollouts,
    log_rollouts,
    get_rollout_lengths,
)
from fairseq2.recipes.lm._online_finetune._handler import OnlineFinetuneUnitHandler
from fairseq2.recipes.lm._online_finetune._remote_vllm import (
    RemoteVllmModel,
    RemoteVllmModelHandler,
)
from fairseq2.recipes.lm._online_finetune._rewards import (
    RewardSection,
    VLLMOutputReward,
    VLLMOutputRewardHandler,
    MultiVerifier,
)
from fairseq2.recipes.lm._preference_finetune._common import (
    POCriterionSection,
    POFinetuneMetricBag,
    _gather_lprobs_avg,
)
from fairseq2.recipes.lm._online_finetune._common import compute_token_level_entropy
from fairseq2.recipes.model import Model
from fairseq2.recipes.trainer import TrainUnit
from fairseq2.typing import DataType
from fairseq2.utils.structured import structure
from fairseq2.utils.validation import validate


@final
class OnlineDpoFinetuneUnit(TrainUnit[SequenceBatch]):
    """Represents the language model DPO-finetuning unit with online generations. Paper: https://arxiv.org/abs/2305.18290."""

    _reference_model: Module | RemoteVllmModel | None
    _vllm_model: RemoteVllmModel
    _vllm_actors: Dict[str, RemoteVllmModel]
    _metric_bag: OnlineDpoFinetuneMetricBag
    _loss_config: DpoLossConfig
    _model_update_group: PyNcclCommunicator
    _sync_vllm_model_every_n_steps: int
    _sync_ref_model_every_n_steps: int
    _display_name: str
    _reward: dict | VLLMOutputReward
    _reference_offload: bool

    def __init__(
        self,
        model: Module,
        reference_model: Module | RemoteVllmModel,
        reference_offload: bool,
        vllm_model: RemoteVllmModel,
        vllm_actors: List[RemoteVllmModel],
        reward,
        gangs: Gangs,
        loss_config: DpoLossConfig,
        sync_vllm_model_every_n_steps: int = 1,
        sync_ref_model_every_n_step: int = -1,
    ) -> None:
        super().__init__()
        self._model = model
        self._reference_model = reference_model
        self._reference_offload = reference_offload
        self._vllm_actors = vllm_actors
        self._loss_config = loss_config
        self._vllm_model = vllm_model
        self._gangs = gangs
        self._sync_vllm_model_every_n_steps = sync_vllm_model_every_n_steps
        self._sync_ref_model_every_n_steps = sync_ref_model_every_n_step
        self._reward = reward
        # self._reward = reward
        self._metric_bag = OnlineDpoFinetuneMetricBag(gangs.dp)

        self._display_name = "online_dpo"

    @property
    @override
    def display_name(self) -> str | None:
        return self._display_name

    def maybe_sync_models(self, force_sync_vllm=False):
        if force_sync_vllm or (
            self._sync_vllm_model_every_n_steps > 0
            and self._step_nr % self._sync_vllm_model_every_n_steps == 0
        ):
            with self._model.summon_full_parameters():
                if self._gangs.root.rank == 0:
                    self._vllm_model.sync_weights_with_vllm(train_model=self._model)
                self._gangs.root.barrier()

        if hasattr(self, "_step_nr") and (
            self._sync_ref_model_every_n_steps > 0
            and self._step_nr % self._sync_ref_model_every_n_steps == 0
        ):

            if self._reference_offload:
                with self._model.summon_full_parameters():
                    if self._gangs.root.rank == 0:
                        self._reference_model.sync_weights_with_vllm(
                            train_model=self._model
                        )
                    self._gangs.root.barrier()
            else:
                with self._model.summon_full_parameters():
                    if self._gangs.root.rank == 0:
                        # syncing with ref model
                        copy_state(self._model.module, self._reference_model.module)
                    self._gangs.root.barrier()
                    broadcast_model(self._reference_model, self._gangs)

    def validate_reward(self, prompt_batch: PromptBatch) -> tuple[Tensor, int]:
        if self._gangs.dp.rank == 0:
            policy_sampling_params = copy(self._vllm_model.sampling_params)
            policy_sampling_params.n = 1
            for k, v in self._loss_config.validation_vllm_sampling_params.items():
                policy_sampling_params.__setattr__(k, v)
        else:
            policy_sampling_params = None

        if self._loss_config.mix_lengths:
            try:
                reward_model_type = prompt_batch.meta_info.get("reward_model", [None])[
                    0
                ]
                if len(set(prompt_batch.meta_info["reward_model"])) != 1:
                    reward_model_type = "athene_verifier"
                if reward_model_type == "math_verify":
                    max_tokens = 2048
                elif reward_model_type == "athene_verifier":
                    max_tokens = 1024
            except:
                max_tokens = None
        else:
            max_tokens = None

        rollouts = generate_rollouts(
            prompt_batch.prompts,
            dp_gang=self._gangs.dp,
            vllm_model=self._vllm_model,
            sampling_params=policy_sampling_params,
            max_tokens=max_tokens,
        )
        if self._loss_config.log_rollouts:
            log_rollouts(prompt_batch, rollouts, "Valid")

        rollout_lengths = get_rollout_lengths(rollouts)
        avg_rollout_length = torch.tensor(rollout_lengths).float().mean()

        reward_output = self._reward.process_rollouts(rollouts, prompt_batch)
        avg_reward = torch.tensor(reward_output["rewards"]).float().mean()

        avg_reward_len_norm = avg_reward / avg_rollout_length

        self._metric_bag.update_avg_reward(avg_reward)
        self._metric_bag.update_batch_metrics(prompt_batch)
        self._metric_bag.update_avg_rollout_length(avg_rollout_length)
        self._metric_bag.update_avg_reward_len_norm(avg_reward_len_norm)
        # returning dummy loss since trainer expects it
        return torch.tensor(0.0, device=self._gangs.dp.device), prompt_batch.batch_size

    def compute_reference_logps(self, seq_batch: SequenceBatch):
        seqs_to_score = seq_batch.seqs.tolist()
        if seq_batch.padding_mask:
            prompt_lengths = (
                (~seq_batch.target_mask)
                .logical_and(seq_batch.padding_mask.materialize())
                .sum(dim=-1)
                .cpu()
            )  # extracting actual prompt lengths
            seqs_to_score = [
                seq[:l]
                for seq, l in zip(
                    seqs_to_score, seq_batch.padding_mask.seq_lens.tolist()
                )
            ]
        else:
            prompt_lengths = (~seq_batch.target_mask).sum(dim=-1).cpu()

        scored_responses = generate_rollouts(
            seqs_to_score, dp_gang=self._gangs.dp, vllm_model=self._reference_model
        )
        ref_logps = convert_vllm_output_to_ref_score(scored_responses, self._gangs)
        ref_logps = collate_with_target_mask(
            ref_logps, prompt_lengths, device=self._gangs.dp.device
        ).seqs

        return ref_logps

    @override
    def __call__(self, prompt_batch: PromptBatch) -> tuple[Tensor, int]:

        if not self.model.module.training:
            # we are in valid mode, only compute reward and return
            dummy_loss, batch_size = self.validate_reward(prompt_batch)
            return dummy_loss, batch_size

        self.maybe_sync_models()

        if self._loss_config.mix_lengths:
            try:
                reward_model_type = prompt_batch.meta_info.get("reward_model", [None])[
                    0
                ]
                if len(set(prompt_batch.meta_info["reward_model"])) != 1:
                    reward_model_type = "athene_verifier"
                if reward_model_type == "math_verify":
                    max_tokens = 2048
                elif reward_model_type == "athene_verifier":
                    max_tokens = 1024
            except:
                max_tokens = None
        else:
            max_tokens = None

        rollouts = generate_rollouts(
            prompt_batch.prompts,
            dp_gang=self._gangs.dp,
            vllm_model=self._vllm_model,
            max_tokens=max_tokens,
        )
        if self._loss_config.log_rollouts:
            log_rollouts(prompt_batch, rollouts, "Train")

        batch: PreferenceBatch
        batch, is_bad_batch, reward_output = self._reward.prepare_preference_batch(
            prompt_batch, rollouts, self._loss_config.reject_longest
        )  # loss_zeroer is used when entire batch has no valid prefrence pair

        if is_bad_batch:
            loss_zeroer = 0.0
        else:
            loss_zeroer = 1.0

        # below is the usual DPO code
        chosen_input_batch, chosen_target_batch = as_auto_regressive_input(batch.chosen)
        rejected_input_batch, rejected_target_batch = as_auto_regressive_input(
            batch.rejected
        )
        if (
            chosen_target_batch.target_mask is None
            or rejected_target_batch.target_mask is None
        ):
            raise RuntimeError("target_mask attributes must exist for DPO loss")

        chosen_output = cast(
            SequenceModelOutput, self._model.module(chosen_input_batch)
        )
        rejected_output = cast(
            SequenceModelOutput, self._model.module(rejected_input_batch)
        )

        # if self._gangs.root.rank == 0:
        #     from pudb.remote import set_trace
        #     set_trace(host="submit-0", port=6899, term_size=(80*2, 24*2), reverse=True)

        # self._gangs.root.barrier()

        chosen_logps, average_chosen_logps = _gather_lprobs_avg(
            chosen_output, chosen_target_batch
        )
        rejected_logps, average_rejected_logps = _gather_lprobs_avg(
            rejected_output, rejected_target_batch
        )
        tgt_logit_entropy = compute_token_level_entropy(
            chosen_output.logits, chosen_target_batch.target_mask
        )  # [Batch x Rollouts, 1]

        max_entropy_regularizer = (
            -tgt_logit_entropy.sum() * self._loss_config.entropy_regularizer_scale
        )
        self.metric_bag.update_logit_entropy(tgt_logit_entropy)

        if self._reference_offload:
            token_ref_chosen_logps = self.compute_reference_logps(batch.chosen)
            token_ref_rejected_logps = self.compute_reference_logps(batch.rejected)

            ref_average_chosen_logps = token_ref_chosen_logps.mean(dim=-1)
            ref_average_rejected_logps = token_ref_rejected_logps.mean(dim=-1)

            ref_chosen_logps = token_ref_chosen_logps.sum(dim=-1)
            ref_rejected_logps = token_ref_rejected_logps.sum(dim=-1)

        else:
            with torch.no_grad():
                ref_chosen_output = cast(
                    SequenceModelOutput, self._reference_model.module(batch.chosen)
                )
                ref_rejected_output = cast(
                    SequenceModelOutput, self._reference_model.module(batch.rejected)
                )
                ref_chosen_logps, ref_average_chosen_logps = _gather_lprobs_avg(
                    ref_chosen_output, chosen_target_batch
                )
                ref_rejected_logps, ref_average_rejected_logps = _gather_lprobs_avg(
                    ref_rejected_output, rejected_target_batch
                )

        if self._loss_config.length_normalization:
            _, _, dpo_loss = self._compute_dpo_loss(
                average_chosen_logps,
                ref_average_chosen_logps,
                average_rejected_logps,
                ref_average_rejected_logps,
            )
        else:
            _, _, dpo_loss = self._compute_dpo_loss(
                chosen_logps, ref_chosen_logps, rejected_logps, ref_rejected_logps
            )

        nll_loss = chosen_output.compute_loss(
            chosen_target_batch.seqs, loss_mask=chosen_target_batch.target_mask
        )

        self._metric_bag.update_dpo_loss(batch, dpo_loss)

        self._metric_bag.update_nll_loss(batch.chosen, nll_loss)

        self._metric_bag.update_sequence_lengths(batch)

        self._metric_bag.update_logps(batch, chosen_logps, rejected_logps)

        self._metric_bag.update_avg_loss_zeroer(torch.tensor(loss_zeroer))

        self._metric_bag.update_batch_metrics(batch.chosen)

        avg_reward = torch.tensor(reward_output["rewards"]).float().mean()
        self._metric_bag.update_avg_reward(avg_reward)

<<<<<<< HEAD
        if "reward_model" in prompt_batch.meta_info:
            reward_model_type = prompt_batch.meta_info["reward_model"][0]
            self._metric_bag.update_avg_task_reward(avg_reward, reward_model_type)
=======
        if self._loss_config.nll_length_normalization:
            nll_loss = (
                nll_loss
                * chosen_target_batch.batch_size
                / chosen_target_batch.num_target_elements()
            )
>>>>>>> effbf559

        loss = (
            dpo_loss
            + self._loss_config.nll_scale
            * nll_loss
            + max_entropy_regularizer
        )  # nll normalization applied locally per-rank

        loss = loss * loss_zeroer  # zero loss if entire batch was dummy batch

        # if self._gangs.root.rank == 0:
        #     from pudb.remote import set_trace
        #     set_trace(host="submit-0", port=6899, term_size=(80*4, 24*4), reverse=True)

        # self._gangs.root.barrier()

        return loss, prompt_batch.batch_size

    def _gather_lprobs(
        self, output: SequenceModelOutput, target: SequenceBatch
    ) -> tuple[Tensor, Tensor]:
        assert target.target_mask is not None
        logprobs = torch.log_softmax(output.logits, dim=-1)
        per_token_logps = torch.gather(logprobs, -1, target.seqs.unsqueeze(-1)).squeeze(
            -1
        )
        total_logps = (per_token_logps * target.target_mask).sum(dim=-1)  # [Batch, 1]
        assert target.target_mask is not None
        average_logps = total_logps / target.target_mask.sum(-1)

        return total_logps, average_logps

    def _compute_dpo_loss(
        self,
        chosen_logps: Tensor,
        ref_chosen_logps: Tensor,
        rejected_logps: Tensor,
        ref_rejected_logps: Tensor,
    ) -> tuple[Tensor, Tensor, Tensor]:
        logp_ratio_chosen = self._loss_config.beta * (chosen_logps - ref_chosen_logps)
        logp_ratio_rejected = self._loss_config.beta * (
            rejected_logps - ref_rejected_logps
        )
        dpo_loss = -torch.nn.functional.logsigmoid(
            logp_ratio_chosen - logp_ratio_rejected
        )
        return logp_ratio_chosen, logp_ratio_rejected, dpo_loss.sum()

    @override
    def set_step_nr(self, step_nr: int) -> None:
        self._step_nr = step_nr

    @property
    @override
    def model(self) -> Model:
        return self._model

    @property
    @override
    def metric_bag(self) -> OnlineDpoFinetuneMetricBag:
        return self._metric_bag


class OnlineDpoFinetuneMetricBag(POFinetuneMetricBag):
    """Holds the metrics of a DPO preference finetuning task."""

    dpo_loss: Mean
    num_dummy_batches: Mean
    avg_reward: Mean
    avg_loss_zeroer: Mean
    logit_entropy: Mean
    avg_math_reward: Mean
    avg_wildchat_reward: Mean

    def __init__(self, gang: Gang) -> None:
        super().__init__(gang)

        self.register_metric("dpo_loss", Mean(device=gang.device), persistent=False)
        self.register_metric(
            "num_dummy_batches", Mean(device=gang.device), persistent=False
        )
        self.register_metric("avg_reward", Mean(device=gang.device), persistent=False)
        self.register_metric(
            "avg_rollout_length", Mean(device=gang.device), persistent=False
        )
        self.register_metric(
            "avg_reward_len_norm", Mean(device=gang.device), persistent=False
        )
        self.register_metric(
            "avg_loss_zeroer", Mean(device=gang.device), persistent=False
        )
        self.register_metric(
            "logit_entropy", Mean(device=gang.device), persistent=False
        )
        self.register_metric(
            "avg_math_reward", Mean(device=gang.device), persistent=False
        )
        self.register_metric(
            "avg_wildchat_reward", Mean(device=gang.device), persistent=False
        )

    @torch.inference_mode()
    def update_logit_entropy(self, logit_entropy: Tensor):
        # logit_entropy is expected to contain token-level entropy for every sequence in the current batch
        batch_size = logit_entropy.size(0)
        self.logit_entropy.update(logit_entropy.sum() / batch_size, weight=batch_size)

    @torch.inference_mode()
    def update_dpo_loss(self, batch: PreferenceBatch, loss: Tensor) -> None:
        """Update the DPO loss metric.

        :param batch:
            The batch processed by the model.
        :param loss:
            The DPO loss of ``batch``.
        """
        self.dpo_loss.update(
            loss / batch.chosen.batch_size, weight=batch.chosen.batch_size
        )

    @torch.inference_mode()
    def update_num_dummy_batches(self, batch: PreferenceBatch, num_dummy_batches: int):
        self.num_dummy_batches.update(
            num_dummy_batches / batch.chosen.batch_size, weight=batch.chosen.batch_size
        )

    @torch.inference_mode()
    def update_avg_reward(self, avg_reward):
        self.avg_reward.update(avg_reward, weight=1)

    @torch.inference_mode()
    def update_avg_task_reward(self, avg_reward, task):
        # FIXME don't hardcode tasks
        if task == "math_verify":
            self.avg_math_reward.update(avg_reward, weight=1)
        elif task == "athene_verifier":
            self.avg_wildchat_reward.update(avg_reward, weight=1)

    @torch.inference_mode()
    def update_avg_rollout_length(self, avg_rollout_length):
        self.avg_rollout_length.update(avg_rollout_length, weight=1)

    @torch.inference_mode()
    def update_avg_reward_len_norm(self, avg_reward_len_norm):
        self.avg_reward_len_norm.update(avg_reward_len_norm, weight=1)

    @torch.inference_mode()
    def update_avg_loss_zeroer(self, avg_loss_zeroer):
        self.avg_loss_zeroer.update(avg_loss_zeroer, weight=1)

    @torch.inference_mode()
    def update_batch_metrics(self, batch: PreferenceBatch):
        num_examples = batch.batch_size
        self.num_examples.update(num_examples)
        if self._train:
            assert self.total_num_examples is not None
            self.total_num_examples.update(num_examples)


ONLINE_DPO_FINETUNE_UNIT: Final = "online_dpo"


@dataclass(kw_only=True)
class DpoLossConfig:
    # Loss
    beta: float = 0.1
    """The coefficient of regularization towards the reference model."""

    nll_scale: float = 0.0
    nll_length_normalization: bool = True
    """The coefficient of NLL loss added to the DPO loss."""

    length_normalization: bool = False
    """Use length normalized DPO, which uses the average log probability of a sequence as the implicit reward."""

    entropy_regularizer_scale: float = 0.0

    log_rollouts: bool = False
    """Log rollouts during training/validation"""

    validation_vllm_sampling_params: Dict[str, Any] = field(default_factory=lambda: {})
    """VLLM sampling params for validation. If not set, the same params as training will be used."""

    reject_longest: bool = False
    """Longest sequence in the batch will be rejected. This is used to avoid the model to generate long sequences."""

    mix_lengths: bool = False
    """Mix lengths of the sequences in the batch. This is used to avoid the model to generate long sequences."""


@dataclass(kw_only=True)
class OnlineDpoFinetuneConfig:
    reference_model: ReferenceModelSection | str = field(
        default_factory=lambda: ReferenceModelSection(name="fs2_llama3_1_8b_instruct")
    )
    """
    The reference model. If set to string, the recipe expects to get reference
    log-probabilities for rollouts using vllm actor.
    """

    reference_dtype: DataType = torch.bfloat16
    """The data type of the reference model."""

    loss_config: DpoLossConfig = field(default_factory=lambda: DpoLossConfig())

    ray_policy_actor_name: str = "vllm_policy"
    vllm_reward_model_name: str = None

    reward: RewardSection = field(
        default_factory=lambda: RewardSection(name="gsm8k_verifier")
    )

    sync_ref_model_every_n_steps: int = -1
    sync_vllm_model_every_n_steps: int = -1


@final
class OnlineDpoFinetuneUnitHandler(OnlineFinetuneUnitHandler):
    _context: RuntimeContext

    def __init__(self, context: RuntimeContext) -> None:
        self._context = context

    @override
    def create(
        self, model: Module, gangs: Gangs, recipe_config: object, vllm_actors: object
    ) -> TrainUnit[PreferenceBatch]:
        criterion_section = get_config_section(
            recipe_config, "criterion", OnlineCriterionSection
        )

        config = structure(criterion_section.config, OnlineDpoFinetuneConfig)

        validate(config)

        if isinstance(config.reference_model, ReferenceModelSection):
            log.info("Setting up GRPO with reference model.")

            trainer_section = get_config_section(
                recipe_config, "trainer", TrainerSection
            )

            reference_model = setup_reference_model(
                DecoderModel,
                self._context,
                config.reference_model.name,
                gangs,
                config.reference_dtype,
                mp=False,
                torch_compile=trainer_section.torch_compile,
            )

            freeze_parameters(reference_model.module)
            reference_offload = False

        elif isinstance(config.reference_model, str):
            reference_model = vllm_actors[config.reference_model]
            reference_offload = True
            if config.sync_ref_model_every_n_steps != -1:
                if reference_model and reference_model.update_process_group is None:
                    raise ValueError(
                        f"Reference model actor must have update process group if we sync weights"
                    )

        else:
            raise ValueError(f"reference model {config.reference_model} not supported")

        gangs.root.barrier()

        vllm_model = vllm_actors[config.ray_policy_actor_name]
        reward_registry = self._context.get_registry(VLLMOutputRewardHandler)
        vllm_reward_model = vllm_actors.get(config.vllm_reward_model_name, None)
        if type(config.reward.name) is list and len(config.reward.name) > 1:
            reward_mapper = {}
            for reward_name in config.reward.name:
                reward_handler = reward_registry.get(reward_name)
                reward_model = reward_handler.create(
                    reward_model=vllm_reward_model,
                    reward_config=config.reward.config,
                    gangs=gangs,
                )
                reward_mapper[reward_name] = reward_model
            reward = MultiVerifier(reward_mapper)
        else:
            reward_name = config.reward.name
            reward_handler = reward_registry.get(reward_name)
            reward = reward_handler.create(
                reward_model=vllm_reward_model,
                reward_config=config.reward.config,
                gangs=gangs,
            )

        return OnlineDpoFinetuneUnit(
            model,
            reference_model,
            reference_offload,
            vllm_model,
            vllm_actors,
            reward,
            gangs,
            config.loss_config,
            config.sync_vllm_model_every_n_steps,
            config.sync_ref_model_every_n_steps,
        )

    @property
    @override
    def name(self) -> str:
        return ONLINE_DPO_FINETUNE_UNIT

    @property
    @override
    def config_kls(self) -> type[object]:
        return OnlineDpoFinetuneConfig<|MERGE_RESOLUTION|>--- conflicted
+++ resolved
@@ -376,24 +376,18 @@
         avg_reward = torch.tensor(reward_output["rewards"]).float().mean()
         self._metric_bag.update_avg_reward(avg_reward)
 
-<<<<<<< HEAD
         if "reward_model" in prompt_batch.meta_info:
             reward_model_type = prompt_batch.meta_info["reward_model"][0]
             self._metric_bag.update_avg_task_reward(avg_reward, reward_model_type)
-=======
         if self._loss_config.nll_length_normalization:
             nll_loss = (
                 nll_loss
                 * chosen_target_batch.batch_size
                 / chosen_target_batch.num_target_elements()
             )
->>>>>>> effbf559
 
         loss = (
-            dpo_loss
-            + self._loss_config.nll_scale
-            * nll_loss
-            + max_entropy_regularizer
+            dpo_loss + self._loss_config.nll_scale * nll_loss + max_entropy_regularizer
         )  # nll normalization applied locally per-rank
 
         loss = loss * loss_zeroer  # zero loss if entire batch was dummy batch
