--- conflicted
+++ resolved
@@ -513,7 +513,6 @@
         self.avg_reward.update(avg_reward, weight=1)
 
     @torch.inference_mode()
-<<<<<<< HEAD
     def update_avg_task_reward(self, avg_reward, task):
         # FIXME don't hardcode tasks
         if task == "math_verify":
@@ -522,8 +521,6 @@
             self.avg_wildchat_reward.update(avg_reward, weight=1)
 
     @torch.inference_mode()
-=======
->>>>>>> 57abfbdb
     def update_avg_rollout_length(self, avg_rollout_length):
         self.avg_rollout_length.update(avg_rollout_length, weight=1)
 
