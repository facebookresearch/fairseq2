# Copyright (c) Meta Platforms, Inc. and affiliates.
# All rights reserved.
#
# This source code is licensed under the BSD-style license found in the
# LICENSE file in the root directory of this source tree.

from __future__ import annotations

from copy import copy
from dataclasses import dataclass, field
from typing import Dict, Final, List, cast, final

import ray
import torch
import torch.distributed
import torch.nn as nn
from torch import Tensor
from torch.nn import Module
from torcheval.metrics import Mean

# from fairseq2.metrics import String
from typing_extensions import override
from vllm import SamplingParams
from vllm.distributed.device_communicators.pynccl import PyNcclCommunicator

from fairseq2.context import RuntimeContext
from fairseq2.data import CollateOptionsOverride, Collater, SequenceData
from fairseq2.datasets.preference import PreferenceBatch
from fairseq2.datasets.prompt import PromptBatch
from fairseq2.gang import Gang, Gangs
from fairseq2.logging import log
from fairseq2.models.decoder import DecoderModel
from fairseq2.models.sequence import (
    SequenceBatch,
    SequenceModelOutput,
    as_auto_regressive_input,
)
from fairseq2.nn.data_parallel._fsdp import (
    fsdp_summon_full_parameters as fsdp_summon_full_parameters,
)
from fairseq2.nn.utils.module import freeze_parameters
from fairseq2.recipes.common import setup_reference_model
from fairseq2.recipes.common._distributed import broadcast_model
from fairseq2.recipes.config import (
    ReferenceModelSection,
    TrainerSection,
    get_config_section,
)
from fairseq2.recipes.lm._online_finetune._common import (
    OnlineCriterionSection,
    collate_with_target_mask,
    convert_vllm_output_to_ref_score,
    copy_state,
    find_first_value,
    generate_rollouts,
    log_rollouts,
)
from fairseq2.recipes.lm._online_finetune._handler import OnlineFinetuneUnitHandler
from fairseq2.recipes.lm._online_finetune._remote_vllm import RemoteVllmModel
from fairseq2.recipes.lm._online_finetune._rewards import (
    RewardSection,
    VLLMOutputReward,
    VLLMOutputRewardHandler,
)
from fairseq2.recipes.lm._preference_finetune._common import (
    POCriterionSection,
    POFinetuneMetricBag,
    _gather_lprobs_avg,
)
from fairseq2.recipes.lm._online_finetune._common import compute_token_level_entropy
from fairseq2.recipes.model import Model
from fairseq2.recipes.trainer import TrainUnit
from fairseq2.typing import DataType
from fairseq2.utils.structured import structure
from fairseq2.utils.validation import validate

from fairseq2.recipes.lm._online_finetune._diversity_metrics import (
    get_compression_ratio,
    get_self_bleu_score,
    get_unique_1grams,
    get_entropy,
)


@final
class OnlineDpoFinetuneUnit(TrainUnit[SequenceBatch]):
    """Represents the language model DPO-finetuning unit with online generations. Paper: https://arxiv.org/abs/2305.18290."""

    _reference_model: Module | RemoteVllmModel | None
    _vllm_model: RemoteVllmModel
    _vllm_actors: Dict[str, RemoteVllmModel]
    _metric_bag: OnlineDpoFinetuneMetricBag
    _loss_config: DpoLossConfig
    _model_update_group: PyNcclCommunicator
    _sync_vllm_model_every_n_steps: int
    _sync_vllm_valid_model_every_n_steps: int
    _sync_ref_model_every_n_steps: int
    _display_name: str
    _reward: VLLMOutputReward
    _valid_reward: VLLMOutputReward | None
    _reference_offload: bool

    def __init__(
        self,
        model: Module,
        reference_model: Module | RemoteVllmModel,
        reference_offload: bool,
        vllm_model: RemoteVllmModel,
        vllm_actors: List[RemoteVllmModel],
        reward,
        valid_reward,
        gangs: Gangs,
        loss_config: DpoLossConfig,
        sync_vllm_model_every_n_steps: int = 1,
        sync_vllm_valid_model_every_n_steps: int = -1,
        sync_ref_model_every_n_step: int = -1,
    ) -> None:
        super().__init__()
        self._model = model
        self._reference_model = reference_model
        self._reference_offload = reference_offload
        self._vllm_actors = vllm_actors
        self._loss_config = loss_config
        self._vllm_model = vllm_model
        self._gangs = gangs
        self._sync_vllm_model_every_n_steps = sync_vllm_model_every_n_steps
        self._sync_vllm_valid_model_every_n_steps = sync_vllm_valid_model_every_n_steps
        self._sync_ref_model_every_n_steps = sync_ref_model_every_n_step
        self._reward = reward
        self._valid_reward = valid_reward
        self._metric_bag = OnlineDpoFinetuneMetricBag(gangs.dp)
        self._display_name = "online_dpo"

    @property
    @override
    def display_name(self) -> str | None:
        return self._display_name

    def maybe_sync_models(self, force_sync=False):

        if (
            self._sync_vllm_model_every_n_steps > 0
            and self._step_nr % self._sync_vllm_model_every_n_steps == 0
        ) or force_sync:
            with self._model.summon_full_parameters():
                if self._gangs.root.rank == 0:
                    self._vllm_model.sync_weights_with_vllm(train_model=self._model)
                self._gangs.root.barrier()

        if (
            self._sync_vllm_valid_model_every_n_steps > 0
            and self._step_nr % self._sync_vllm_valid_model_every_n_steps == 0
        ) or force_sync:
            with self._model.summon_full_parameters():
                if self._gangs.root.rank == 0:
                    self._vllm_valid_model.sync_weights_with_vllm(
                        train_model=self._model
                    )
                self._gangs.root.barrier()

        if (
            self._sync_ref_model_every_n_steps > 0
            and self._step_nr % self._sync_ref_model_every_n_steps == 0
        ):

            if self._reference_offload:
                with self._model.summon_full_parameters():
                    if self._gangs.root.rank == 0:
                        self._reference_model.sync_weights_with_vllm(
                            train_model=self._model
                        )
                    self._gangs.root.barrier()
            else:
                with self._model.summon_full_parameters():
                    if self._gangs.root.rank == 0:
                        # syncing with ref model
                        copy_state(self._model.module, self._reference_model.module)
                    self._gangs.root.barrier()
                    broadcast_model(self._reference_model, self._gangs)

    def maybe_log_rollouts(self, prompt_batch: PromptBatch, rollouts, split_name):
        if self._loss_config.log_rollouts:
            prompt0 = prompt_batch.meta_info.get("prompt_raw")[0]
            rollout0 = rollouts[0].outputs[0].text
            log.info(f"{split_name} Prompt: {prompt0}")
            log.info(f"{split_name} Rollout: {rollout0}")

    def validate_reward(self, prompt_batch: PromptBatch) -> tuple[Tensor, int]:
        if self._gangs.dp.rank == 0:
            policy_sampling_params = copy(self._vllm_model.sampling_params)
            policy_sampling_params.n = self._vllm_model.valid_n
            policy_sampling_params.temperature = 0.6  # FIXME add to config
            policy_sampling_params.top_p = 0.9  # FIXME add to config
        else:
            policy_sampling_params = None

        rollouts = generate_rollouts(
            prompt_batch.prompts,
            dp_gang=self._gangs.dp,
            vllm_model=self._vllm_model,
            sampling_params=policy_sampling_params,
        )
<<<<<<< HEAD

        self.maybe_log_rollouts(prompt_batch, rollouts, "Valid")

        if self._valid_reward is None:
            reward_output = self._reward.process_rollouts(rollouts, prompt_batch)
        else:
            reward_output = self._valid_reward.process_rollouts(rollouts, prompt_batch)

        self._metric_bag.update_batch_metrics(prompt_batch)
        total_reward = torch.tensor(reward_output["rewards"]).float().mean()
        self._metric_bag.update_avg_reward(total_reward)

        # Diversity metrics
        unique_1grams, unique_1grams_norm = get_unique_1grams(reward_output["text"][0])
        self_bleu_score = get_self_bleu_score(reward_output["text"][0])
        compression_ratio = get_compression_ratio(reward_output["text"][0])
        entropy, entropy_norm = get_entropy(rollouts)
        self._metric_bag.update_diversity_metrics(
            unique_1grams,
            unique_1grams_norm,
            self_bleu_score,
            compression_ratio,
            entropy,
            entropy_norm,
        )
=======
        if self._loss_config.log_rollouts:
            log_rollouts(prompt_batch, rollouts, "Valid")

        reward_output = self._reward.process_rollouts(rollouts, prompt_batch)
        avg_reward = torch.tensor(reward_output["rewards"]).float().mean()

        self._metric_bag.update_avg_reward(avg_reward)
        self._metric_bag.update_batch_metrics(prompt_batch)
>>>>>>> 099d1aa3
        # returning dummy loss since trainer expects it
        return torch.tensor(0.0, device=self._gangs.dp.device), prompt_batch.batch_size

    def compute_reference_logps(self, seq_batch: SequenceBatch):
        seqs_to_score = seq_batch.seqs.tolist()
        if seq_batch.padding_mask:
            prompt_lengths = (
                (~seq_batch.target_mask)
                .logical_and(seq_batch.padding_mask.materialize())
                .sum(dim=-1)
                .cpu()
            )  # extracting actual prompt lengths
            seqs_to_score = [
                seq[:l]
                for seq, l in zip(
                    seqs_to_score, seq_batch.padding_mask.seq_lens.tolist()
                )
            ]
        else:
            prompt_lengths = (~seq_batch.target_mask).sum(dim=-1).cpu()

        scored_responses = generate_rollouts(
            seqs_to_score, dp_gang=self._gangs.dp, vllm_model=self._reference_model
        )
        ref_logps = convert_vllm_output_to_ref_score(scored_responses, self._gangs)
        ref_logps = collate_with_target_mask(
            ref_logps, prompt_lengths, device=self._gangs.dp.device
        ).seqs

        return ref_logps

    @override
    def __call__(self, prompt_batch: PromptBatch) -> tuple[Tensor, int]:

        self.maybe_sync_models()  # sync before validation

        if not self.model.module.training:
            # we are in valid mode, only compute reward and return
            dummy_loss, batch_size = self.validate_reward(prompt_batch)
            return dummy_loss, batch_size

        rollouts = generate_rollouts(
            prompt_batch.prompts, dp_gang=self._gangs.dp, vllm_model=self._vllm_model
        )
        if self._loss_config.log_rollouts:
            log_rollouts(prompt_batch, rollouts, "Train")

        self.maybe_log_rollouts(prompt_batch, rollouts, "Train")

        batch: PreferenceBatch
        batch, is_bad_batch, reward_output = self._reward.prepare_preference_batch(
            prompt_batch, rollouts, divpo_p=self._loss_config.divpo_p
        )  # loss_zeroer is used when entire batch has no valid prefrence pair

        unique_1grams, unique_1grams_norm = get_unique_1grams(reward_output["text"][0])
        self_bleu_score = get_self_bleu_score(reward_output["text"][0])
        compression_ratio = get_compression_ratio(reward_output["text"][0])
        entropy, entropy_norm = get_entropy(rollouts)

        if is_bad_batch:
            loss_zeroer = 0.0
        else:
            loss_zeroer = 1.0

        # below is the usual DPO code
        chosen_input_batch, chosen_target_batch = as_auto_regressive_input(batch.chosen)
        rejected_input_batch, rejected_target_batch = as_auto_regressive_input(
            batch.rejected
        )
        if (
            chosen_target_batch.target_mask is None
            or rejected_target_batch.target_mask is None
        ):
            raise RuntimeError("target_mask attributes must exist for DPO loss")

        chosen_output = cast(
            SequenceModelOutput, self._model.module(chosen_input_batch)
        )
        rejected_output = cast(
            SequenceModelOutput, self._model.module(rejected_input_batch)
        )

        # if self._gangs.root.rank == 0:
        #     from pudb.remote import set_trace
        #     set_trace(host="submit-0", port=6899, term_size=(80*2, 24*2), reverse=True)

        # self._gangs.root.barrier()

        chosen_logps, average_chosen_logps = _gather_lprobs_avg(
            chosen_output, chosen_target_batch
        )
        rejected_logps, average_rejected_logps = _gather_lprobs_avg(
            rejected_output, rejected_target_batch
        )
        chosen_tgt_logit_entropy = compute_token_level_entropy(
            chosen_output.logits, chosen_target_batch.target_mask
        )  # [Batch x Rollouts, 1]
        rejected_tgt_logit_entropy = compute_token_level_entropy(
            rejected_output.logits, rejected_target_batch.target_mask
        )  # [Batch x Rollouts, 1]

        all_entropy = []
        all_entropy_first100 = []
        # FIXME better way to get entropy from all rollouts?
        for rollout_idx in range(len(rollouts[0].outputs)):
            logprobs = rollouts[0].outputs[rollout_idx].logprobs
            logprobs = [next(iter(x.values())).logprob for x in logprobs]
            entropy = sum(logprobs) / len(logprobs)
            entropy_first100 = sum(logprobs[0:100]) / len(logprobs[0:100])
            all_entropy.append(entropy)
            all_entropy_first100.append(entropy_first100)
        total_logit_entropy = torch.tensor(all_entropy, device=self._gangs.dp.device)
        total_logit_entropy_first100 = torch.tensor(
            all_entropy_first100, device=self._gangs.dp.device
        )

        max_entropy_regularizer = (
            -chosen_tgt_logit_entropy.sum()
            * self._loss_config.entropy_regularizer_scale
        )
        self.metric_bag.update_chosen_logit_entropy(chosen_tgt_logit_entropy)
        self.metric_bag.update_rejected_logit_entropy(rejected_tgt_logit_entropy)
        self.metric_bag.update_total_logit_entropy(total_logit_entropy)
        self.metric_bag.update_total_logit_entropy_first100(
            total_logit_entropy_first100
        )

        if self._reference_offload:
            token_ref_chosen_logps = self.compute_reference_logps(batch.chosen)
            token_ref_rejected_logps = self.compute_reference_logps(batch.rejected)

            ref_average_chosen_logps = token_ref_chosen_logps.mean(dim=-1)
            ref_average_rejected_logps = token_ref_rejected_logps.mean(dim=-1)

            ref_chosen_logps = token_ref_chosen_logps.sum(dim=-1)
            ref_rejected_logps = token_ref_rejected_logps.sum(dim=-1)

        else:
            with torch.no_grad():
                ref_chosen_output = cast(
                    SequenceModelOutput, self._reference_model.module(batch.chosen)
                )
                ref_rejected_output = cast(
                    SequenceModelOutput, self._reference_model.module(batch.rejected)
                )
                ref_chosen_logps, ref_average_chosen_logps = _gather_lprobs_avg(
                    ref_chosen_output, chosen_target_batch
                )
                ref_rejected_logps, ref_average_rejected_logps = _gather_lprobs_avg(
                    ref_rejected_output, rejected_target_batch
                )

        if self._loss_config.length_normalization:
            _, _, dpo_loss = self._compute_dpo_loss(
                average_chosen_logps,
                ref_average_chosen_logps,
                average_rejected_logps,
                ref_average_rejected_logps,
            )
        else:
            _, _, dpo_loss = self._compute_dpo_loss(
                chosen_logps, ref_chosen_logps, rejected_logps, ref_rejected_logps
            )

        nll_loss = chosen_output.compute_loss(
            chosen_target_batch.seqs, loss_mask=chosen_target_batch.target_mask
        )

        self._metric_bag.update_dpo_loss(batch, dpo_loss)

        self._metric_bag.update_nll_loss(batch.chosen, nll_loss)

        self._metric_bag.update_sequence_lengths(batch)

        self._metric_bag.update_logps(batch, chosen_logps, rejected_logps)

        self._metric_bag.update_batch_metrics(batch.chosen)

        self._metric_bag.update_diversity_metrics(
            unique_1grams,
            unique_1grams_norm,
            self_bleu_score,
            compression_ratio,
            entropy,
            entropy_norm,
        )

        avg_reward = torch.tensor(reward_output["rewards"]).float().mean()
        self._metric_bag.update_avg_reward(avg_reward)

        loss = (
            dpo_loss
            + self._loss_config.nll_scale
            * nll_loss
            * chosen_target_batch.batch_size
            / chosen_target_batch.num_target_elements()
            + max_entropy_regularizer
        )  # nll normalization applied locally per-rank

        loss = loss * loss_zeroer  # zero loss if entire batch was dummy batch

        # if self._gangs.root.rank == 0:
        #     from pudb.remote import set_trace
        #     set_trace(host="submit-0", port=6899, term_size=(80*4, 24*4), reverse=True)

        # self._gangs.root.barrier()

        return loss, chosen_target_batch.batch_size

    def _gather_lprobs(
        self, output: SequenceModelOutput, target: SequenceBatch
    ) -> tuple[Tensor, Tensor]:
        assert target.target_mask is not None
        logprobs = torch.log_softmax(output.logits, dim=-1)
        per_token_logps = torch.gather(logprobs, -1, target.seqs.unsqueeze(-1)).squeeze(
            -1
        )
        total_logps = (per_token_logps * target.target_mask).sum(dim=-1)  # [Batch, 1]
        assert target.target_mask is not None
        average_logps = total_logps / target.target_mask.sum(-1)

        return total_logps, average_logps

    def _compute_dpo_loss(
        self,
        chosen_logps: Tensor,
        ref_chosen_logps: Tensor,
        rejected_logps: Tensor,
        ref_rejected_logps: Tensor,
    ) -> tuple[Tensor, Tensor, Tensor]:
        logp_ratio_chosen = self._loss_config.beta * (chosen_logps - ref_chosen_logps)
        logp_ratio_rejected = self._loss_config.beta * (
            rejected_logps - ref_rejected_logps
        )
        dpo_loss = -torch.nn.functional.logsigmoid(
            logp_ratio_chosen - logp_ratio_rejected
        )
        return logp_ratio_chosen, logp_ratio_rejected, dpo_loss.sum()

    @override
    def set_step_nr(self, step_nr: int) -> None:
        self._step_nr = step_nr

    @override
    def set_data_epoch_nr(self, data_epoch_nr: int) -> None:
        self._data_epoch_nr = data_epoch_nr

    @property
    @override
    def model(self) -> Model:
        return self._model

    @property
    @override
    def metric_bag(self) -> OnlineDpoFinetuneMetricBag:
        return self._metric_bag


class OnlineDpoFinetuneMetricBag(POFinetuneMetricBag):
    """Holds the metrics of a DPO preference finetuning task."""

    dpo_loss: Mean
    num_dummy_batches: Mean
    avg_reward: Mean
    avg_zeroed_loss: Mean
    unique_1grams: Mean
    unique_1grams_norm: Mean
    self_bleu_score: Mean
    compression_ratio: Mean
    entropy: Mean
    entropy_norm: Mean
    chosen_logit_entropy: Mean
    rejected_logit_entropy: Mean
    total_logit_entropy: Mean
    total_logit_entropy_first100: Mean

    def __init__(self, gang: Gang) -> None:
        super().__init__(gang)

        self.register_metric("dpo_loss", Mean(device=gang.device), persistent=False)
        self.register_metric(
            "num_dummy_batches", Mean(device=gang.device), persistent=False
        )
        self.register_metric("avg_reward", Mean(device=gang.device), persistent=False)
        self.register_metric(
            "avg_zeroed_loss", Mean(device=gang.device), persistent=False
        )
        self.register_metric(
            "unique_1grams", Mean(device=gang.device), persistent=False
        )
        self.register_metric(
            "unique_1grams_norm", Mean(device=gang.device), persistent=False
        )
        self.register_metric(
            "self_bleu_score", Mean(device=gang.device), persistent=False
        )
        self.register_metric(
            "compression_ratio", Mean(device=gang.device), persistent=False
        )
        self.register_metric("entropy", Mean(device=gang.device), persistent=False)
        self.register_metric("entropy_norm", Mean(device=gang.device), persistent=False)
        self.register_metric(
            "chosen_logit_entropy", Mean(device=gang.device), persistent=False
        )
        self.register_metric(
            "rejected_logit_entropy", Mean(device=gang.device), persistent=False
        )
        self.register_metric(
            "total_logit_entropy", Mean(device=gang.device), persistent=False
        )
        self.register_metric(
            "total_logit_entropy_first100", Mean(device=gang.device), persistent=False
        )

    @torch.inference_mode()
    def update_chosen_logit_entropy(self, logit_entropy: Tensor):
        # logit_entropy is expected to contain token-level entropy for every sequence in the current batch
        batch_size = logit_entropy.size(0)
        self.chosen_logit_entropy.update(
            logit_entropy.sum() / batch_size, weight=batch_size
        )

    @torch.inference_mode()
    def update_rejected_logit_entropy(self, logit_entropy: Tensor):
        # logit_entropy is expected to contain token-level entropy for every sequence in the current batch
        batch_size = logit_entropy.size(0)
        self.rejected_logit_entropy.update(
            logit_entropy.sum() / batch_size, weight=batch_size
        )

    @torch.inference_mode()
    def update_total_logit_entropy(self, logit_entropy: Tensor):
        # logit_entropy is expected to contain token-level entropy for every sequence in the current batch
        batch_size = logit_entropy.size(0)
        self.total_logit_entropy.update(
            logit_entropy.sum() / batch_size, weight=batch_size
        )

    @torch.inference_mode()
    def update_total_logit_entropy_first100(self, logit_entropy: Tensor):
        # logit_entropy is expected to contain token-level entropy for every sequence in the current batch
        batch_size = logit_entropy.size(0)
        self.total_logit_entropy_first100.update(
            logit_entropy.sum() / batch_size, weight=batch_size
        )

    @torch.inference_mode()
    def update_dpo_loss(self, batch: PreferenceBatch, loss: Tensor) -> None:
        """Update the DPO loss metric.

        :param batch:
            The batch processed by the model.
        :param loss:
            The DPO loss of ``batch``.
        """
        self.dpo_loss.update(
            loss / batch.chosen.batch_size, weight=batch.chosen.batch_size
        )

    @torch.inference_mode()
    def update_num_dummy_batches(self, batch: PreferenceBatch, num_dummy_batches: int):
        self.num_dummy_batches.update(
            num_dummy_batches / batch.chosen.batch_size, weight=batch.chosen.batch_size
        )

    @torch.inference_mode()
    def update_avg_reward(self, avg_reward):
        self.avg_reward.update(avg_reward, weight=1)

    @torch.inference_mode()
    def update_batch_metrics(self, batch: PreferenceBatch):
        # if self._gang.rank == 0:
        #     breakpoint()

        num_examples = batch.batch_size
        self.num_examples.update(num_examples)
        if self._train:
            assert self.total_num_examples is not None
            self.total_num_examples.update(num_examples)

    @torch.inference_mode()
    def update_avg_zeroed_loss(self, avg_zeroed_loss):
        self.avg_zeroed_loss.update(avg_zeroed_loss, weight=1)

    @torch.inference_mode()
<<<<<<< HEAD
    def update_diversity_metrics(
        self,
        unique_1grams,
        unique_1grams_norm,
        self_bleu_score,
        compression_ratio,
        entropy,
        entropy_norm,
    ):
        self.unique_1grams.update(unique_1grams, weight=1)
        self.unique_1grams_norm.update(unique_1grams_norm, weight=1)
        self.self_bleu_score.update(self_bleu_score, weight=1)
        self.compression_ratio.update(compression_ratio, weight=1)

        self.entropy.update(torch.Tensor([entropy]), weight=1)
        self.entropy_norm.update(torch.Tensor([entropy_norm]), weight=1)

    # @torch.inference_mode()
    # def update_rollouts(self, rollouts):
    #     self.rollouts.update(rollouts)
=======
    def update_batch_metrics(self, batch: PreferenceBatch):
        num_examples = batch.batch_size
        self.num_examples.update(num_examples)
        if self._train:
            assert self.total_num_examples is not None
            self.total_num_examples.update(num_examples)
>>>>>>> 099d1aa3


ONLINE_DPO_FINETUNE_UNIT: Final = "online_dpo"


@dataclass(kw_only=True)
class DpoLossConfig:
    # Loss
    beta: float = 0.1
    """The coefficient of regularization towards the reference model."""

    nll_scale: float = 0.0
    """The coefficient of NLL loss added to the DPO loss."""

    length_normalization: bool = False
    """Use length normalized DPO, which uses the average log probability of a sequence as the implicit reward."""

    divpo_p: float = 0.0
    """Use diverse preference optimization."""

    log_rollouts: bool = True
    """Add prompts/rollouts to the logs"""
    entropy_regularizer_scale: float = 0.0

    log_rollouts: bool = False
    """Log rollouts during training/validation"""


@dataclass(kw_only=True)
class OnlineDpoFinetuneConfig:
    reference_model: ReferenceModelSection | str = field(
        default_factory=lambda: ReferenceModelSection(name="fs2_llama3_1_8b_instruct")
    )
    """
    The reference model. If set to string, the recipe expects to get reference
    log-probabilities for rollouts using vllm actor.
    """

    reference_dtype: DataType = torch.bfloat16
    """The data type of the reference model."""

    loss_config: DpoLossConfig = field(default_factory=lambda: DpoLossConfig())

    ray_policy_actor_name: str = "vllm_policy"

    vllm_reward_model_name: str = None
    reward: RewardSection = field(
        default_factory=lambda: RewardSection(name="gsm8k_verifier")
    )

    vllm_valid_reward_model_name: str = None
    valid_reward: RewardSection | None = None

    sync_ref_model_every_n_steps: int = -1
    sync_vllm_model_every_n_steps: int = -1


@final
class OnlineDpoFinetuneUnitHandler(OnlineFinetuneUnitHandler):
    _context: RuntimeContext

    def __init__(self, context: RuntimeContext) -> None:
        self._context = context

    @override
    def create(
        self, model: Module, gangs: Gangs, recipe_config: object, vllm_actors: object
    ) -> TrainUnit[PreferenceBatch]:
        criterion_section = get_config_section(
            recipe_config, "criterion", OnlineCriterionSection
        )

        config = structure(criterion_section.config, OnlineDpoFinetuneConfig)

        validate(config)

        if isinstance(config.reference_model, ReferenceModelSection):
            log.info("Setting up Online DPO with reference model.")

            trainer_section = get_config_section(
                recipe_config, "trainer", TrainerSection
            )

            reference_model = setup_reference_model(
                DecoderModel,
                self._context,
                config.reference_model.name,
                gangs,
                config.reference_dtype,
                mp=False,
                torch_compile=trainer_section.torch_compile,
            )

            freeze_parameters(reference_model.module)
            reference_offload = False

        elif isinstance(config.reference_model, str):
            reference_model = vllm_actors[config.reference_model]
            reference_offload = True
            if config.sync_ref_model_every_n_steps != -1:
                if reference_model and reference_model.update_process_group is None:
                    raise ValueError(
                        f"Reference model actor must have update process group if we sync weights"
                    )

        else:
            raise ValueError(f"reference model {config.reference_model} not supported")

        gangs.root.barrier()

        vllm_model = vllm_actors[config.ray_policy_actor_name]

        vllm_reward_model = vllm_actors.get(config.vllm_reward_model_name, None)
        reward_registry = self._context.get_registry(VLLMOutputRewardHandler)
        reward_handler = reward_registry.get(config.reward.name)
        reward = reward_handler.create(
            reward_model=vllm_reward_model,
            reward_config=config.reward.config,
            gangs=gangs,
        )

        # VALID REWARD MODEL
        if config.vllm_valid_reward_model_name is not None:
            vllm_valid_reward_model = vllm_actors.get(
                config.vllm_valid_reward_model_name, None
            )
            reward_registry = self._context.get_registry(VLLMOutputRewardHandler)
            reward_handler = reward_registry.get(config.valid_reward.name)
            valid_reward = reward_handler.create(
                reward_model=vllm_valid_reward_model,
                reward_config=config.valid_reward.config,
                gangs=gangs,
            )
            log.info("Setting up Online DPO with valid reward model.")
        else:
            valid_reward = None

        return OnlineDpoFinetuneUnit(
            model,
            reference_model,
            reference_offload,
            vllm_model,
            vllm_actors,
            reward,
            valid_reward,
            gangs,
            config.loss_config,
            config.sync_vllm_model_every_n_steps,
            config.sync_ref_model_every_n_steps,
        )

    @property
    @override
    def name(self) -> str:
        return ONLINE_DPO_FINETUNE_UNIT

    @property
    @override
    def config_kls(self) -> type[object]:
        return OnlineDpoFinetuneConfig<|MERGE_RESOLUTION|>--- conflicted
+++ resolved
@@ -200,33 +200,6 @@
             vllm_model=self._vllm_model,
             sampling_params=policy_sampling_params,
         )
-<<<<<<< HEAD
-
-        self.maybe_log_rollouts(prompt_batch, rollouts, "Valid")
-
-        if self._valid_reward is None:
-            reward_output = self._reward.process_rollouts(rollouts, prompt_batch)
-        else:
-            reward_output = self._valid_reward.process_rollouts(rollouts, prompt_batch)
-
-        self._metric_bag.update_batch_metrics(prompt_batch)
-        total_reward = torch.tensor(reward_output["rewards"]).float().mean()
-        self._metric_bag.update_avg_reward(total_reward)
-
-        # Diversity metrics
-        unique_1grams, unique_1grams_norm = get_unique_1grams(reward_output["text"][0])
-        self_bleu_score = get_self_bleu_score(reward_output["text"][0])
-        compression_ratio = get_compression_ratio(reward_output["text"][0])
-        entropy, entropy_norm = get_entropy(rollouts)
-        self._metric_bag.update_diversity_metrics(
-            unique_1grams,
-            unique_1grams_norm,
-            self_bleu_score,
-            compression_ratio,
-            entropy,
-            entropy_norm,
-        )
-=======
         if self._loss_config.log_rollouts:
             log_rollouts(prompt_batch, rollouts, "Valid")
 
@@ -235,7 +208,6 @@
 
         self._metric_bag.update_avg_reward(avg_reward)
         self._metric_bag.update_batch_metrics(prompt_batch)
->>>>>>> 099d1aa3
         # returning dummy loss since trainer expects it
         return torch.tensor(0.0, device=self._gangs.dp.device), prompt_batch.batch_size
 
@@ -621,7 +593,6 @@
         self.avg_zeroed_loss.update(avg_zeroed_loss, weight=1)
 
     @torch.inference_mode()
-<<<<<<< HEAD
     def update_diversity_metrics(
         self,
         unique_1grams,
@@ -642,14 +613,6 @@
     # @torch.inference_mode()
     # def update_rollouts(self, rollouts):
     #     self.rollouts.update(rollouts)
-=======
-    def update_batch_metrics(self, batch: PreferenceBatch):
-        num_examples = batch.batch_size
-        self.num_examples.update(num_examples)
-        if self._train:
-            assert self.total_num_examples is not None
-            self.total_num_examples.update(num_examples)
->>>>>>> 099d1aa3
 
 
 ONLINE_DPO_FINETUNE_UNIT: Final = "online_dpo"
