# Copyright (c) Meta Platforms, Inc. and affiliates.
# All rights reserved.
#
# This source code is licensed under the BSD-style license found in the
# LICENSE file in the root directory of this source tree.

from __future__ import annotations

from copy import copy
from dataclasses import dataclass, field
from typing import Dict, Final, List, cast, final, Any, Union

import torch
from torch import Tensor
from torch.nn import Module
from fairseq2.metrics import MetricBag
from typing_extensions import override
from vllm.distributed.device_communicators.pynccl import PyNcclCommunicator
from fairseq2.nn._batch_layout import BatchLayout

from fairseq2.context import RuntimeContext
from fairseq2.datasets.preference import PreferenceBatch
from fairseq2.datasets.prompt import PromptBatch
from fairseq2.gang import Gang, Gangs
from fairseq2.logging import log
from fairseq2.datasets import (
    SequenceBatch,
)
from fairseq2.nn.data_parallel._fsdp import (
    fsdp_summon_full_parameters as fsdp_summon_full_parameters,
)

from fairseq2.recipes.lm._online_finetune._common import (
    VllmSyncSection,
    compute_token_level_entropy,
    log_rollouts,
    get_rollout_lengths,
    generate_rollouts,
    StatefulRolloutBag,
    update_avg_reward,
    update_avg_reward_len_norm,
    update_avg_rollout_length,
    update_batch_metrics,
    update_logit_entropy,
    update_grpo_loss,
    update_grpo_batch_metrics,
    compute_reference_logps,
    collate_with_target_mask,
)
from fairseq2.recipes.lm._online_finetune._handler import OnlineFinetuneUnitHandler
from fairseq2.recipes.lm._online_finetune._remote_model import (
    RemoteVllmModel,
    RemoteHFModel,
    maybe_sync_model,
)
from fairseq2.recipes.lm._online_finetune._rewards import (
    RewardSection,
    VLLMOutputReward,
    VLLMOutputRewardHandler,
)
from fairseq2.recipes import Model, TrainUnit
from fairseq2.utils.structured import structure
from fairseq2.utils.validation import validate

<<<<<<< HEAD
=======

@dataclass
class GRPOBatch:
    """Represents a preference optimization dataset batch."""

    prompt_rollouts: SequenceBatch
    prompt_lengths: list[int]
    rewards: torch.Tensor


def prepare_grpo_batch(
    prompt_batch: PromptBatch,
    reward_output: dict,
    gangs: Gang,
    rollout_start_end: tuple[int],
):

    prompt_rollouts = []
    prompt_lens = []
    rewards = []

    for i_batch, (i_batch_rewards, i_batch_tokens) in enumerate(
        zip(reward_output["rewards"], reward_output["tokens"])
    ):
        prompt = prompt_batch.prompts[i_batch]
        rollout_tokens = [
            torch.tensor(prompt + list(c), device=gangs.dp.device)
            for c in i_batch_tokens[rollout_start_end[0] : rollout_start_end[1]]
        ]

        prompt_rollouts.extend(rollout_tokens)

        prompt_lens.extend([len(prompt)] * len(rollout_tokens))

        rewards.append(
            i_batch_rewards
        )  # we add all rewards here to correctly compute group statistic

    # if gangs.root.rank == 0:
    #     from pudb.remote import set_trace
    #     set_trace(host="submit-0", port=6899, term_size=(80*2, 24*2), reverse=True)

    # gangs.root.barrier()

    rewards = torch.tensor(rewards, device=gangs.dp.device).float()  # [Batch, Rollouts]
    rewards_normalized = (rewards - rewards.mean(dim=1, keepdim=True)) / (
        rewards.std(dim=1, keepdim=True) + 1e-6
    )  # small epsilon to compensate 0 std

    rewards_normalized = rewards_normalized[
        :, rollout_start_end[0] : rollout_start_end[1]
    ]
    prompt_rollout_batch = collate_with_target_mask(
        prompt_rollouts, prompt_lens, device=gangs.dp.device
    )

    grpo_batch = GRPOBatch(
        prompt_rollouts=prompt_rollout_batch,
        rewards=rewards_normalized,
        prompt_lengths=prompt_lens,
    )

    return grpo_batch


>>>>>>> df267e91
@final
class GrpoFinetuneUnit(TrainUnit[SequenceBatch]):
    """Represents the language model DPO-finetuning unit with online generations. Paper: https://arxiv.org/abs/2305.18290."""

    _step_nr: int
    _valid_step_nr: int
    _reference_model: RemoteVllmModel
    _vllm_model: RemoteVllmModel
    _vllm_actors: Dict[str, Union[RemoteVllmModel, RemoteHFModel]]
    _config: GrpoFinetuneConfig
    _model_update_group: PyNcclCommunicator
    _reward: VLLMOutputReward
    _display_name: str
    _rollout_bag: StatefulRolloutBag

    def __init__(
        self,
        model: Module,
        reference_model: Module | RemoteVllmModel,
        vllm_model: RemoteVllmModel,
        vllm_actors: List[Union[RemoteVllmModel, RemoteHFModel]],
        reward,
        gangs: Gangs,
        config: GrpoFinetuneConfig,
    ) -> None:
        super().__init__()
        self._model = model
        self._reference_model = reference_model
        self._config = config
        self._vllm_actors = vllm_actors
        self._vllm_model = vllm_model
        self._gangs = gangs
        self._reward = reward
        self._rollout_bag = StatefulRolloutBag(
            max_bag_steps=int(
                config.loss_config.group_size / config.loss_config.forward_group_size
            )
        )

        self._display_name = "GRPO"

    @property
    @override
    def display_name(self) -> str | None:
        return self._display_name

    def set_train_step_nr(self, train_step_nr: int) -> None:
        self._valid_step_nr = train_step_nr

    def finalize(self, metric_bag: MetricBag) -> None:
        pass

    @property
    @override
    def name(self) -> str | None:
        return self._display_name

    def validate_reward(
        self, prompt_batch: PromptBatch, metric_bag
    ) -> tuple[Tensor, int]:
        if self._gangs.dp.rank == 0:
            policy_sampling_params = copy(self._vllm_model.sampling_params)
<<<<<<< HEAD
            # For a pairwise RM, need to sample at least two judgments
            policy_sampling_params.n = 2 if self._reward.reward_name == "generative_pairwise_verifier" else 1
            for k, v in self._loss_config.validation_vllm_sampling_params.items():
=======
            policy_sampling_params.n = 1
            for (
                k,
                v,
            ) in self._config.loss_config.validation_vllm_sampling_params.items():
>>>>>>> df267e91
                policy_sampling_params.__setattr__(k, v)
        else:
            policy_sampling_params = None
        rollouts = generate_rollouts(
            prompt_batch.prompts,
            dp_gang=self._gangs.dp,
            vllm_model=self._vllm_model,
            sampling_params=policy_sampling_params,
        )
        if self._config.loss_config.log_rollouts:
            log_rollouts(prompt_batch, rollouts, "Valid")
        reward_output = self._reward.process_rollouts(rollouts, prompt_batch)
        log.info(f"Rewards: {reward_output['rewards']}")
        avg_reward = torch.tensor(reward_output["rewards"]).float().mean()
        std_reward = torch.tensor(reward_output["rewards"]).float().std()

        rollout_lengths = get_rollout_lengths(rollouts)
        avg_rollout_length = torch.tensor(rollout_lengths).float().mean()
        avg_reward_len_norm = avg_reward / avg_rollout_length

        update_avg_rollout_length(metric_bag, avg_rollout_length)
        update_avg_reward_len_norm(metric_bag, avg_reward_len_norm)

<<<<<<< HEAD
        self._metric_bag.update_avg_reward(avg_reward)
        self._metric_bag.update_std_reward(std_reward)
        self._metric_bag.update_batch_metrics(prompt_batch)
=======
        update_avg_reward(metric_bag, avg_reward)
        update_batch_metrics(metric_bag, prompt_batch, train=False)
>>>>>>> df267e91
        # returning dummy loss since trainer expects it
        return torch.tensor(0.0, device=self._gangs.dp.device), prompt_batch.batch_size

    @override
    def __call__(
        self, prompt_batch: PromptBatch, metric_bag: MetricBag
    ) -> tuple[Tensor, int]:

        if not self.model.module.training:
            # we are in valid mode, only compute reward and return
            dummy_loss, batch_size = self.validate_reward(
                prompt_batch, metric_bag=metric_bag
            )
            return dummy_loss, batch_size

        self._rollout_bag.maybe_reset_bag(self._step_nr)

        if len(self._rollout_bag) == 0:

            maybe_sync_model(
                self._gangs,
                self._model,
                self._vllm_model,
                self._step_nr,
                self._config.vllm_sync.sync_model_every_n_steps,
            )
            maybe_sync_model(
                self._gangs,
                self._model,
                self._reference_model,
                self._step_nr,
                self._config.vllm_sync.sync_ref_model_every_n_steps,
            )

            rollouts = generate_rollouts(
                prompt_batch.prompts,
                dp_gang=self._gangs.dp,
                vllm_model=self._vllm_model,
            )
            if self._config.loss_config.log_rollouts:
                log_rollouts(prompt_batch, rollouts, "Train")

            reward_output = self._reward.process_rollouts(rollouts, prompt_batch)
            self._rollout_bag.save(rollouts, reward_output)

        else:
            rollouts, reward_output = self._rollout_bag.load()

        grpo_batch: GRPOBatch
        grpo_batch = prepare_grpo_batch(
            prompt_batch=prompt_batch,
            reward_output=reward_output,
            gangs=self._gangs,
            rollout_start_end=self._rollout_bag.get_rollout_start_end(
                self._config.loss_config.forward_group_size
            ),
        )

        # grpo_batch, reward_output = self._reward.prepare_grpo_batch(prompt_batch, rollouts)  # loss_zeroer is used when entire batch has no valid prefrence pair

        (
            grpo_input_batch,
            grpo_target_batch,
        ) = grpo_batch.prompt_rollouts.as_auto_regressive()
        (
            grpo_input_batch_seqs,
            grpo_input_batch_seqs_layout,
        ) = grpo_input_batch.as_input()

        grpo_model_logits = self._model.module(
            grpo_input_batch_seqs, grpo_input_batch_seqs_layout
        )

        logps = self._gather_lprobs(grpo_model_logits, grpo_target_batch)

        tgt_logit_entropy = compute_token_level_entropy(
            grpo_model_logits, grpo_target_batch.target_mask
        )  # [Batch x Rollouts, 1]

        max_entropy_regularizer = (
            -tgt_logit_entropy.sum()
            * self._config.loss_config.entropy_regularizer_scale
        )
        update_logit_entropy(metric_bag, tgt_logit_entropy)

        (
            prompt_rollout_seqs,
            prompt_rollout_layout,
        ) = grpo_batch.prompt_rollouts.as_input()
        ref_logps = compute_reference_logps(
            self._gangs,
            self._reference_model,
            prompt_rollout_seqs,
            prompt_rollout_layout,
            grpo_batch.prompt_lengths,
        )

        _grpo_objective = self._compute_grpo_objective(
            logps, ref_logps, grpo_batch.rewards, grpo_target_batch
        )

        grpo_loss = -_grpo_objective + max_entropy_regularizer

        update_grpo_loss(metric_bag, prompt_batch, grpo_loss)

        rollouts_lengths = []
        for prompt_rollouts in reward_output["tokens"]:
            lengths = [len(r) for r in prompt_rollouts]  # lengths per the same prompt
            rollouts_lengths.append(lengths)
        rollouts_lengths = (
            torch.tensor(rollouts_lengths, device=self._gangs.dp.device)
            .float()
            .mean(dim=1)
        )  # [Batch]
        update_avg_rollout_length(metric_bag, rollouts_lengths)

        update_grpo_batch_metrics(
            metric_bag,
            grpo_batch.prompt_rollouts,
        )

        avg_reward = torch.tensor(reward_output["rewards"]).float().mean()
<<<<<<< HEAD
        std_reward = torch.tensor(reward_output["rewards"]).float().std()
        
        self._metric_bag.update_avg_reward(avg_reward)
        self._metric_bag.update_std_reward(std_reward)
=======
        update_avg_reward(metric_bag, avg_reward)
>>>>>>> df267e91

        loss = grpo_loss

        return loss, prompt_batch.batch_size

    def _gather_lprobs(self, logits: Tensor, target: SequenceBatch) -> Tensor:
        assert target.target_mask is not None
        logprobs = torch.log_softmax(logits, dim=-1)
        per_token_logps = torch.gather(logprobs, -1, target.seqs.unsqueeze(-1)).squeeze(
            -1
        )  # [Batch, 1]

        return per_token_logps

    def _compute_grpo_objective(
        self,
        logps,
        ref_logps,
        advantages: Tensor,  # outcome based only for now
        target_batch: SequenceBatch,
    ) -> tuple[Tensor, Tensor, Tensor]:

        batch_size = advantages.size(0)
        num_rollouts = advantages.size(1)
        logps = logps.view(batch_size, num_rollouts, -1)
        ref_logps = ref_logps.view(batch_size, num_rollouts, -1)

        # kl penalty
        kl = (ref_logps - logps).exp() - (ref_logps - logps) - 1.0

        per_token_scaled_advantage = (logps - logps.detach()).exp() * advantages[
            :, :, None
        ]
        # per_token_scaled_advantage = logps * advantages[:,:,None]

        per_token_loss = per_token_scaled_advantage - self._config.loss_config.beta * kl

        target_mask = target_batch.target_mask.view(batch_size, num_rollouts, -1)

        if self._config.loss_config.length_normalization:
            per_seq_loss = (
                (per_token_loss * target_mask).sum(dim=-1) / target_mask.sum(dim=-1)
            ).mean(dim=1)
        else:
            per_seq_loss = ((per_token_loss * target_mask).sum(dim=-1)).mean(dim=1)

        # if self._gangs.root.rank == 0:
        #     from pudb.remote import set_trace
        #     set_trace(host="submit-0", port=6899, term_size=(80*2, 24*2), reverse=True)

        # self._gangs.root.barrier()

        return per_seq_loss.sum()

    @override
    def set_step_nr(self, step_nr: int) -> None:
        self._step_nr = step_nr

    @property
    @override
    def model(self) -> Model:
        return self._model

<<<<<<< HEAD
    @property
    @override
    def metric_bag(self) -> GrpoFinetuneMetricBag:
        return self._metric_bag


class GrpoFinetuneMetricBag(SequenceMetricBag):
    """Holds the metrics of a DPO preference finetuning task."""

    # rollout_logps: Mean
    rollout_lengths: Mean
    grpo_loss: Mean
    logit_entropy: Mean
    avg_reward: Mean
    std_reward: Mean

    def __init__(self, gang: Gang) -> None:
        super().__init__(gang)

        # self.register_metric("rollout_logps", Mean(device=gang.device), persistent=False)
        self.register_metric(
            "rollout_lengths", Mean(device=gang.device), persistent=False
        )
        self.register_metric("grpo_loss", Mean(device=gang.device), persistent=False)
        self.register_metric("avg_reward", Mean(device=gang.device), persistent=False)
        self.register_metric(
            "avg_rollout_length", Mean(device=gang.device), persistent=False
        )
        self.register_metric(
            "avg_reward_len_norm", Mean(device=gang.device), persistent=False
        )
        self.register_metric(
            "logit_entropy", Mean(device=gang.device), persistent=False
        )
        self.register_metric(
            "std_reward", Mean(device=gang.device), persistent=False
        )

    @torch.inference_mode()
    def update_logit_entropy(self, logit_entropy: Tensor):
        # logit_entropy is expected to contain token-level entropy for every sequence in the current batch
        batch_size = logit_entropy.size(0)
        self.logit_entropy.update(logit_entropy.sum() / batch_size, weight=batch_size)

    @torch.inference_mode()
    def update_grpo_loss(self, batch: PromptBatch, loss: Tensor) -> None:
        """Update the GRPO loss metric.

        :param batch:
            The batch processed by the model.
        :param loss:
            The GRPO loss of ``batch``.
        """
        self.grpo_loss.update(loss / batch.batch_size, weight=batch.batch_size)

    @torch.inference_mode()
    def update_rollout_lengths(
        self,
        rollout_lengths: Tensor,
    ) -> None:
        """Update the Chosen Sequence Length and Rejected Sequence Length metrics.

        :param batch:
            The batch processed by the model.
        """
        self.rollout_lengths.update(
            rollout_lengths.mean(),
            weight=rollout_lengths.size(0),
        )

    @torch.inference_mode()
    def update_avg_reward(self, avg_reward):
        self.avg_reward.update(avg_reward, weight=1)
        
    @torch.inference_mode()
    def update_std_reward(self, std_reward):
        self.std_reward.update(std_reward, weight=1)

    @torch.inference_mode()
    def update_avg_rollout_length(self, avg_rollout_length):
        self.avg_rollout_length.update(avg_rollout_length, weight=1)

    @torch.inference_mode()
    def update_avg_reward_len_norm(self, avg_reward_len_norm):
        self.avg_reward_len_norm.update(avg_reward_len_norm, weight=1)

    @torch.inference_mode()
    def update_batch_metrics(self, batch: PreferenceBatch):
        num_examples = batch.batch_size
        self.num_examples.update(num_examples)
        if self._train:
            assert self.total_num_examples is not None
            self.total_num_examples.update(num_examples)

=======
>>>>>>> df267e91

GRPO_FINETUNE_UNIT: Final = "grpo"


@dataclass(kw_only=True)
class GrpoLossConfig:
    group_size: int = 4
    """Number of responses to sample per prompt for advantage computation.
    
    This value must match the 'n' parameter in the VLLM sampling params.
    """

    forward_group_size: int = 4
    """Maximum number of responses to process in a single forward pass.
    
    When group_size > forward_group_size, responses are processed in multiple micro-batches
    to reduce memory usage (similar to gradient accumulation). Each micro-batch processes
    forward_group_size responses and accumulates gradients until all group_size responses
    are processed.
    """

    beta: float = 0.001
    """The coefficient of regularization towards the reference model."""

    entropy_regularizer_scale: float = 0.0
    """Scale factor for entropy regularization term."""

    length_normalization: bool = True
    """If True, normalize loss by sequence length. If False, use sequence-level loss."""

    log_rollouts: bool = False
    """Log sample rollouts during training/validation."""

    validation_vllm_sampling_params: Dict[str, Any] = field(default_factory=lambda: {})
    """VLLM sampling params for validation. If empty, training params will be used."""


@dataclass(kw_only=True)
class GrpoFinetuneConfig:
    """Configuration for Generalized Reward-Paired Optimization (GRPO) finetuning.

    GRPO finetuning uses a policy model to generate diverse responses, which are then
    evaluated by a reward model. The policy is trained to maximize the expected reward
    while maintaining proximity to a reference model.
    """

    loss_config: GrpoLossConfig = field(default_factory=lambda: GrpoLossConfig())
    """Configuration for GRPO loss computation, including rollout handling and regularization."""

    vllm_model_actor_name: str = "vllm_policy"
    """Name of the Ray vLLM actor used to generate policy rollouts."""

    vllm_reward_model_actor_name: str | None = None
    """Optional name of the Ray vLLM actor used as a reward model."""

    vllm_reference_model_actor_name: str | None = None
    """Optional name of the Ray vLLM actor used as a reference model."""

    reward: RewardSection = field(
        default_factory=lambda: RewardSection(name="gsm8k_verifier")
    )
    """Configuration for the reward function that evaluates generated rollouts."""

    vllm_sync: VllmSyncSection = field(default_factory=lambda: VllmSyncSection())


@final
class GrpoFinetuneUnitHandler(OnlineFinetuneUnitHandler):
    """
    Handles creation and configuration of GRPO fine-tuning units.
    """

    _context: RuntimeContext

    def __init__(self, context: RuntimeContext) -> None:
        self._context = context

    @override
    def create(
        self, model: Module, gangs: Gangs, recipe_config: object, vllm_actors: object
    ) -> TrainUnit[PreferenceBatch]:

        config = structure(recipe_config.criterion.config, GrpoFinetuneConfig)

        validate(config)
        log.info(f"GRPO loss config:\n{config}")

        reference_model = vllm_actors[config.vllm_reference_model_actor_name]
        if config.vllm_sync.sync_ref_model_every_n_steps != -1:
            if reference_model and reference_model.update_process_groups is None:
                raise ValueError(
                    f"Reference model actor must have update process group if we sync weights"
                )

        vllm_model = vllm_actors[config.vllm_model_actor_name]
        if gangs.dp.rank == 0:
            if vllm_model.sampling_params.n < config.loss_config.group_size:
                log.info("Setting model sampling n to GRPO group size")
                vllm_model.sampling_params.n = config.loss_config.group_size

        vllm_reward_model = vllm_actors.get(config.vllm_reward_model_actor_name, None)
        reward_registry = self._context.get_registry(VLLMOutputRewardHandler)
        reward_name = config.reward.name
        reward_handler = reward_registry.get(reward_name)
        reward = reward_handler.create(
            reward_model=vllm_reward_model,
            reward_name=reward_name,
            reward_config=config.reward.config,
            gangs=gangs,
            context=self._context
        )

        # TODO: decide converter as part of the model handler
        if "llama" in model.name:
            from fairseq2.models.llama._hg import _convert_parameter

            model._convert_parameter = _convert_parameter
        elif "qwen" in model.name:
            from fairseq2.models.qwen._hg import _convert_parameter

            model._convert_parameter = _convert_parameter
        else:
            raise RuntimeError

        # sync models here before we start training
        if config.vllm_sync.sync_model_every_n_steps > 0:
            maybe_sync_model(gangs, model, vllm_model, -1, -1, force_sync=True)
        if config.vllm_sync.sync_ref_model_every_n_steps > 0:
            maybe_sync_model(gangs, model, reference_model, -1, -1, force_sync=True)

        log.info("GRPO setup complete.")

        return GrpoFinetuneUnit(
            model, reference_model, vllm_model, vllm_actors, reward, gangs, config
        )

    @property
    @override
    def name(self) -> str:
        return GRPO_FINETUNE_UNIT

    @property
    @override
    def config_kls(self) -> type[object]:
        return GrpoFinetuneConfig<|MERGE_RESOLUTION|>--- conflicted
+++ resolved
@@ -46,6 +46,7 @@
     update_grpo_batch_metrics,
     compute_reference_logps,
     collate_with_target_mask,
+    update_std_reward,
 )
 from fairseq2.recipes.lm._online_finetune._handler import OnlineFinetuneUnitHandler
 from fairseq2.recipes.lm._online_finetune._remote_model import (
@@ -62,8 +63,6 @@
 from fairseq2.utils.structured import structure
 from fairseq2.utils.validation import validate
 
-<<<<<<< HEAD
-=======
 
 @dataclass
 class GRPOBatch:
@@ -129,7 +128,6 @@
     return grpo_batch
 
 
->>>>>>> df267e91
 @final
 class GrpoFinetuneUnit(TrainUnit[SequenceBatch]):
     """Represents the language model DPO-finetuning unit with online generations. Paper: https://arxiv.org/abs/2305.18290."""
@@ -192,17 +190,12 @@
     ) -> tuple[Tensor, int]:
         if self._gangs.dp.rank == 0:
             policy_sampling_params = copy(self._vllm_model.sampling_params)
-<<<<<<< HEAD
             # For a pairwise RM, need to sample at least two judgments
             policy_sampling_params.n = 2 if self._reward.reward_name == "generative_pairwise_verifier" else 1
-            for k, v in self._loss_config.validation_vllm_sampling_params.items():
-=======
-            policy_sampling_params.n = 1
             for (
                 k,
                 v,
             ) in self._config.loss_config.validation_vllm_sampling_params.items():
->>>>>>> df267e91
                 policy_sampling_params.__setattr__(k, v)
         else:
             policy_sampling_params = None
@@ -226,14 +219,9 @@
         update_avg_rollout_length(metric_bag, avg_rollout_length)
         update_avg_reward_len_norm(metric_bag, avg_reward_len_norm)
 
-<<<<<<< HEAD
-        self._metric_bag.update_avg_reward(avg_reward)
-        self._metric_bag.update_std_reward(std_reward)
-        self._metric_bag.update_batch_metrics(prompt_batch)
-=======
         update_avg_reward(metric_bag, avg_reward)
         update_batch_metrics(metric_bag, prompt_batch, train=False)
->>>>>>> df267e91
+        update_std_reward(metric_bag, std_reward)
         # returning dummy loss since trainer expects it
         return torch.tensor(0.0, device=self._gangs.dp.device), prompt_batch.batch_size
 
@@ -356,14 +344,10 @@
         )
 
         avg_reward = torch.tensor(reward_output["rewards"]).float().mean()
-<<<<<<< HEAD
         std_reward = torch.tensor(reward_output["rewards"]).float().std()
         
-        self._metric_bag.update_avg_reward(avg_reward)
-        self._metric_bag.update_std_reward(std_reward)
-=======
+        update_std_reward(metric_bag, std_reward)
         update_avg_reward(metric_bag, avg_reward)
->>>>>>> df267e91
 
         loss = grpo_loss
 
@@ -427,103 +411,6 @@
     def model(self) -> Model:
         return self._model
 
-<<<<<<< HEAD
-    @property
-    @override
-    def metric_bag(self) -> GrpoFinetuneMetricBag:
-        return self._metric_bag
-
-
-class GrpoFinetuneMetricBag(SequenceMetricBag):
-    """Holds the metrics of a DPO preference finetuning task."""
-
-    # rollout_logps: Mean
-    rollout_lengths: Mean
-    grpo_loss: Mean
-    logit_entropy: Mean
-    avg_reward: Mean
-    std_reward: Mean
-
-    def __init__(self, gang: Gang) -> None:
-        super().__init__(gang)
-
-        # self.register_metric("rollout_logps", Mean(device=gang.device), persistent=False)
-        self.register_metric(
-            "rollout_lengths", Mean(device=gang.device), persistent=False
-        )
-        self.register_metric("grpo_loss", Mean(device=gang.device), persistent=False)
-        self.register_metric("avg_reward", Mean(device=gang.device), persistent=False)
-        self.register_metric(
-            "avg_rollout_length", Mean(device=gang.device), persistent=False
-        )
-        self.register_metric(
-            "avg_reward_len_norm", Mean(device=gang.device), persistent=False
-        )
-        self.register_metric(
-            "logit_entropy", Mean(device=gang.device), persistent=False
-        )
-        self.register_metric(
-            "std_reward", Mean(device=gang.device), persistent=False
-        )
-
-    @torch.inference_mode()
-    def update_logit_entropy(self, logit_entropy: Tensor):
-        # logit_entropy is expected to contain token-level entropy for every sequence in the current batch
-        batch_size = logit_entropy.size(0)
-        self.logit_entropy.update(logit_entropy.sum() / batch_size, weight=batch_size)
-
-    @torch.inference_mode()
-    def update_grpo_loss(self, batch: PromptBatch, loss: Tensor) -> None:
-        """Update the GRPO loss metric.
-
-        :param batch:
-            The batch processed by the model.
-        :param loss:
-            The GRPO loss of ``batch``.
-        """
-        self.grpo_loss.update(loss / batch.batch_size, weight=batch.batch_size)
-
-    @torch.inference_mode()
-    def update_rollout_lengths(
-        self,
-        rollout_lengths: Tensor,
-    ) -> None:
-        """Update the Chosen Sequence Length and Rejected Sequence Length metrics.
-
-        :param batch:
-            The batch processed by the model.
-        """
-        self.rollout_lengths.update(
-            rollout_lengths.mean(),
-            weight=rollout_lengths.size(0),
-        )
-
-    @torch.inference_mode()
-    def update_avg_reward(self, avg_reward):
-        self.avg_reward.update(avg_reward, weight=1)
-        
-    @torch.inference_mode()
-    def update_std_reward(self, std_reward):
-        self.std_reward.update(std_reward, weight=1)
-
-    @torch.inference_mode()
-    def update_avg_rollout_length(self, avg_rollout_length):
-        self.avg_rollout_length.update(avg_rollout_length, weight=1)
-
-    @torch.inference_mode()
-    def update_avg_reward_len_norm(self, avg_reward_len_norm):
-        self.avg_reward_len_norm.update(avg_reward_len_norm, weight=1)
-
-    @torch.inference_mode()
-    def update_batch_metrics(self, batch: PreferenceBatch):
-        num_examples = batch.batch_size
-        self.num_examples.update(num_examples)
-        if self._train:
-            assert self.total_num_examples is not None
-            self.total_num_examples.update(num_examples)
-
-=======
->>>>>>> df267e91
 
 GRPO_FINETUNE_UNIT: Final = "grpo"
 
