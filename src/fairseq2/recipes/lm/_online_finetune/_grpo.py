--- conflicted
+++ resolved
@@ -66,13 +66,10 @@
     copy_state,
     generate_rollouts,
     GRPOBatch,
-<<<<<<< HEAD
-=======
     prepare_grpo_batch,
     combine_prompts_responses_for_scoring,
     convert_vllm_output_to_ref_score,
     collate_with_target_mask,
->>>>>>> 42f6ee51
 )
 from fairseq2.recipes.metrics import SequenceMetricBag
 
@@ -141,15 +138,6 @@
             self._sync_ref_model_every_n_steps > 0
             and self._step_nr % self._sync_ref_model_every_n_steps == 0
         ):
-<<<<<<< HEAD
-            with self._model.summon_full_parameters():
-                if self._gangs.root.rank == 0:
-                    # syncing with ref model
-                    copy_state(self._model.module, self._reference_model.module)
-                self._gangs.root.barrier()
-                broadcast_model(self._reference_model, self._gangs)
-
-=======
 
             if self._reference_offload:
                 with self._model.summon_full_parameters():
@@ -214,7 +202,6 @@
 
         return ref_logps
 
->>>>>>> 42f6ee51
     @override
     def __call__(self, prompt_batch: PromptBatch) -> tuple[Tensor, int]:
 
@@ -229,17 +216,6 @@
             prompt_batch.prompts, dp_gang=self._gangs.dp, vllm_model=self._vllm_model
         )
 
-<<<<<<< HEAD
-        # FIXME move to wandb
-        log.info(prompt_batch.meta_info["prompt"][0])
-        log.info(rollouts[0].outputs[0].text)
-        log.info("--------------------")
-
-        grpo_batch: GRPOBatch
-        grpo_batch, reward_output = self._reward.prepare_grpo_batch(
-            prompt_batch, rollouts
-        )  # loss_zeroer is used when entire batch has no valid prefrence pair
-=======
         reward_output = self._reward.process_rollouts(
             rollouts, prompt_batch.meta_info[self._reward.answer_key]
         )
@@ -253,7 +229,6 @@
         )
 
         # grpo_batch, reward_output = self._reward.prepare_grpo_batch(prompt_batch, rollouts)  # loss_zeroer is used when entire batch has no valid prefrence pair
->>>>>>> 42f6ee51
 
         grpo_input_batch, grpo_target_batch = as_auto_regressive_input(
             grpo_batch.prompt_rollouts
@@ -262,10 +237,7 @@
         grpo_model_output = cast(
             SequenceModelOutput, self._model.module(grpo_input_batch)
         )
-<<<<<<< HEAD
-=======
         logps = self._gather_lprobs(grpo_model_output, grpo_target_batch)
->>>>>>> 42f6ee51
 
         if self._reference_offload:
 
@@ -280,21 +252,8 @@
                     ref_grpo_model_output, grpo_target_batch
                 )
 
-<<<<<<< HEAD
-        with torch.no_grad():
-            ref_grpo_model_output = cast(
-                SequenceModelOutput, self._reference_model.module(grpo_input_batch)
-            )
-
-        _grpo_objective = self._compute_grpo_objective(
-            grpo_model_output,
-            ref_grpo_model_output,
-            grpo_batch.rewards,
-            grpo_target_batch,
-=======
         _grpo_objective = self._compute_grpo_objective(
             logps, ref_logps, grpo_batch.rewards, grpo_target_batch
->>>>>>> 42f6ee51
         )
 
         grpo_loss = -_grpo_objective
@@ -344,22 +303,11 @@
 
     def _compute_grpo_objective(
         self,
-<<<<<<< HEAD
-        grpo_model_output: SequenceModelOutput,
-        grpo_ref_model_output: SequenceModelOutput,
-        advantages: Tensor,  # outcome based only for now
-        target_batch: SequenceBatch,
-    ) -> tuple[Tensor, Tensor, Tensor]:
-
-        logps = self._gather_lprobs(grpo_model_output, target_batch)
-        ref_logps = self._gather_lprobs(grpo_ref_model_output, target_batch)
-=======
         logps,
         ref_logps,
         advantages: Tensor,  # outcome based only for now
         target_batch: SequenceBatch,
     ) -> tuple[Tensor, Tensor, Tensor]:
->>>>>>> 42f6ee51
 
         batch_size = advantages.size(0)
         num_rollouts = advantages.size(1)
@@ -372,10 +320,7 @@
         per_token_scaled_advantage = (logps - logps.detach()).exp() * advantages[
             :, :, None
         ]
-<<<<<<< HEAD
-=======
         # per_token_scaled_advantage = logps * advantages[:,:,None]
->>>>>>> 42f6ee51
 
         per_token_loss = per_token_scaled_advantage - self._loss_config.beta * kl
 
@@ -436,28 +381,6 @@
             The GRPO loss of ``batch``.
         """
         self.grpo_loss.update(loss / batch.batch_size, weight=batch.batch_size)
-<<<<<<< HEAD
-
-    # @torch.inference_mode()
-    # def update_logps(
-    #     self,
-    #     batch: PromptBatch,
-    #     rollout_logps: Tensor,
-    # ) -> None:
-    #     """Update the Chosen Sequence Log Probabilities and Rejected Sequence Log Probabilities metrics.
-
-    #     :param batch:
-    #         The batch processed by the model.
-    #     :param chosen_logps:
-    #         The log probabilities for each sequence in ``batch.chosen``.
-    #     :param rejected_logps:
-    #         The log probabilities for each sequence in ``batch.rejected``.
-    #     """
-    #     self.rollout_logps.update(
-    #         rollout_logps.sum() / batch.batch_size, weight=batch.batch_size
-    #     )
-=======
->>>>>>> 42f6ee51
 
     @torch.inference_mode()
     def update_rollout_lengths(
@@ -504,10 +427,7 @@
     reference_dtype: DataType = torch.bfloat16
     """The data type of the reference model."""
 
-<<<<<<< HEAD
-    # Loss
-    beta: float = 0.1
-    """The coefficient of regularization towards the reference model."""
+    ray_policy_actor_name: str = "vllm_policy"
 
     nll_scale: float = 0.0
     """The coefficient of NLL loss added to the DPO loss."""
@@ -524,18 +444,8 @@
     )
 
     reward: RewardSection = field(
-        default_factory=lambda: RewardSection(name="skywork_verifier")
-    )
-    # reward: RewardSection = field(
-    #     default_factory=lambda: RewardSection(name="gsm8k_verifier")
-    # )
-=======
-    ray_policy_actor_name: str = "vllm_policy"
-
-    reward: RewardSection = field(
         default_factory=lambda: RewardSection(name="gsm8k_verifier")
     )
->>>>>>> 42f6ee51
 
     sync_ref_model_every_n_steps: int = -1
     sync_vllm_model_every_n_steps: int = -1
@@ -560,11 +470,7 @@
 
         validate(config)
 
-<<<<<<< HEAD
-        if config.reference_model is not None:
-=======
         if isinstance(config.reference_model, ReferenceModelSection):
->>>>>>> 42f6ee51
             log.info("Setting up GRPO with reference model.")
 
             trainer_section = get_config_section(
@@ -596,7 +502,6 @@
         else:
             raise ValueError(f"reference model {config.reference_model} not supported")
 
-<<<<<<< HEAD
         vllm_model = RemoteVllmModelHandler().create(gangs=gangs, unit_config=config)
 
         # FIXME better way to check if vllm_reward_model is present in config
@@ -615,8 +520,6 @@
             recipe_config=recipe_config, vllm_model=vllm_reward_model, gangs=gangs
         )
 
-=======
->>>>>>> 42f6ee51
         gangs.root.barrier()
 
         vllm_model = vllm_actors[config.ray_policy_actor_name]
