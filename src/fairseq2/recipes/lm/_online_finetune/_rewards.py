--- conflicted
+++ resolved
@@ -6,12 +6,11 @@
 
 from __future__ import annotations
 
+import random
 import re
 from abc import ABC, abstractmethod
 from dataclasses import dataclass, field
 from typing import Any
-from fairseq2.logging import log
-import random
 
 import torch
 from transformers import AutoTokenizer
@@ -22,6 +21,7 @@
 from fairseq2.datasets.preference import PreferenceBatch
 from fairseq2.datasets.prompt import PromptBatch
 from fairseq2.gang import Gangs
+from fairseq2.logging import log
 from fairseq2.recipes.lm._online_finetune._common import (
     _mute_output,
     collate_with_target_mask,
@@ -729,6 +729,8 @@
 
         text_prompts = prompt_batch.meta_info.get(self.prompt_key)
         reference_answers = prompt_batch.meta_info.get(self.answer_key)
+        if reference_answers is None:
+            reference_answers = [None] * len(prompt_batch.prompts)
         for i, (i_batch_request_output, prompt_text) in enumerate(
             zip(vllm_outputs, text_prompts)
         ):
@@ -737,14 +739,9 @@
             rollouts_tokens = []
             for rollout_output in i_batch_request_output.outputs:
                 rollout_text = rollout_output.text
-                if reference_answers is None:
-                    vllm_input = self.judgment_extractor.format_prompt(
-                        prompt_text, rollout_text
-                    )
-                else:
-                    vllm_input = self.judgment_extractor.format_prompt(
-                        prompt_text, rollout_text, reference_answers[i]
-                    )
+                vllm_input = self.judgment_extractor.format_prompt(
+                    prompt_text, rollout_text, reference_answers[i]
+                )
                 vllm_inputs.append(vllm_input)
                 rollouts_text.append(rollout_output.text)
                 rollouts_tokens.append(rollout_output.token_ids)
@@ -755,7 +752,7 @@
         batch_judgments = generate_rewards_generative(
             vllm_inputs, dp_gang=self._gangs.dp, vllm_model=self.reward_model
         )
-        
+
         log.info(f"Sample judgment: {batch_judgments[0].outputs[0].text}")
 
         batch_rewards = []
@@ -913,12 +910,15 @@
         )
         judgment_extractor_handler = judgment_extractor_registry.get(judgment_extractor)
         self.judgment_extractor = judgment_extractor_handler.create(self.tokenizer)
-        
-<<<<<<< HEAD
-    def all_pairs(self, prompt_text, i_batch_request_output, vllm_inputs, batch_pairwise_indices):
-=======
-    def all_pairs(self, prompt_text, i_batch_request_output, vllm_inputs, prompt_pairwise_indices, reference_answer=None):
->>>>>>> 2004533b
+
+    def construct_all_pairs(
+        self,
+        prompt_text,
+        i_batch_request_output,
+        vllm_inputs,
+        batch_pairwise_indices,
+        reference_answer,
+    ):
         for a in range(len(i_batch_request_output.outputs)):
             for b in range(len(i_batch_request_output.outputs)):
                 if a != b:
@@ -929,71 +929,56 @@
                     )
                     vllm_inputs.append(vllm_input)
                     batch_pairwise_indices.append((a, b))
-                    
+
         return vllm_inputs, batch_pairwise_indices
-    
-<<<<<<< HEAD
-    def pairs_with_reference(self, prompt_text, i_batch_request_output, vllm_inputs, batch_pairwise_indices):
-=======
-    def pairs_with_reference(self, prompt_text, i_batch_request_output, vllm_inputs, prompt_pairwise_indices, reference_answer=None):
->>>>>>> 2004533b
-        reference_idx = random.randint(0, len(i_batch_request_output.outputs)-1)
-        reference_rollout = i_batch_request_output.outputs[reference_idx].text
-        for a in range(len(i_batch_request_output.outputs)):
-            if a != reference_idx:
-                rollout_A_text = i_batch_request_output.outputs[a].text
-                rollout_B_text = reference_rollout
-                
-                to_swap = random.choice([True, False])
-                if to_swap:
-                    rollout_A_text, rollout_B_text = rollout_B_text, rollout_A_text
-                    batch_pairwise_indices.append((reference_idx, a))
-                else:
-<<<<<<< HEAD
-                    batch_pairwise_indices.append((a, reference_idx))
-                
-=======
-                    prompt_pairwise_indices.append((a, reference_idx))          
->>>>>>> 2004533b
-                vllm_input = self.judgment_extractor.format_prompt(
-                    prompt_text, rollout_A_text, rollout_B_text, reference_answer
-                )
-                vllm_inputs.append(vllm_input)
-                
-        return vllm_inputs, batch_pairwise_indices
-    
-<<<<<<< HEAD
-    def pairs_with_pivot(self, prompt_text, i_batch_request_output, vllm_inputs, batch_pairwise_indices, batch_pivot_pos):
-        pivot_idx = random.randint(0, len(i_batch_request_output.outputs)-1)
+
+    def construct_pairs_with_pivot(
+        self,
+        prompt_text,
+        i_batch_request_output,
+        vllm_inputs,
+        batch_pairwise_indices,
+        batch_pivot_pos,
+        reference_answer,
+    ):
+        pivot_idx = random.randint(0, len(i_batch_request_output.outputs) - 1)
         pivot_rollout = i_batch_request_output.outputs[pivot_idx].text
         for a in range(len(i_batch_request_output.outputs)):
             rollout_A_text = i_batch_request_output.outputs[a].text
             rollout_B_text = pivot_rollout
-            
+
             batch_pairwise_indices.append((a, pivot_idx))
-            batch_pivot_pos.append(1) # specifies which position is the reference index
+            batch_pivot_pos.append(1)  # specifies which position is the pivot index
             vllm_input = self.judgment_extractor.format_prompt(
-                prompt_text, rollout_A_text, rollout_B_text
+                prompt_text, rollout_A_text, rollout_B_text, reference_answer
             )
             vllm_inputs.append(vllm_input)
-            
+
             batch_pairwise_indices.append((pivot_idx, a))
             batch_pivot_pos.append(0)
             vllm_input = self.judgment_extractor.format_prompt(
-                prompt_text, rollout_B_text, rollout_A_text
+                prompt_text, rollout_B_text, rollout_A_text, reference_answer
             )
             vllm_inputs.append(vllm_input)
 
-                
         return vllm_inputs, batch_pairwise_indices, batch_pivot_pos
-    
-    def random_pairs(self, prompt_text, i_batch_request_output, vllm_inputs, batch_pairwise_indices):
-=======
-    def random_pairs(self, prompt_text, i_batch_request_output, vllm_inputs, prompt_pairwise_indices, reference_answer=None):
->>>>>>> 2004533b
-        all_pairs = [(i, j) for i in range(len(i_batch_request_output.outputs)) for j in range(len(i_batch_request_output.outputs)) if i != j]
+
+    def construct_random_pairs(
+        self,
+        prompt_text,
+        i_batch_request_output,
+        vllm_inputs,
+        batch_pairwise_indices,
+        reference_answer,
+    ):
+        all_pairs = [
+            (i, j)
+            for i in range(len(i_batch_request_output.outputs))
+            for j in range(len(i_batch_request_output.outputs))
+            if i != j
+        ]
         random_pairs = random.sample(all_pairs, len(i_batch_request_output.outputs))
-        
+
         for a in range(len(i_batch_request_output.outputs)):
             for b in range(len(i_batch_request_output.outputs)):
                 if (a, b) in random_pairs:
@@ -1004,93 +989,67 @@
                     )
                     vllm_inputs.append(vllm_input)
                     batch_pairwise_indices.append((a, b))
-                    
+
         return vllm_inputs, batch_pairwise_indices
-    
-    def convert_pairwise_rewards_to_pointwise(self, batch_pairwise_rewards, batch_pairwise_indices, batch_text, batch_type):
+
+    def convert_pairwise_rewards_to_pointwise(
+        self,
+        batch_pairwise_rewards,
+        batch_pairwise_indices,
+        batch_text,
+        batch_type,
+        batch_pivot_pos,
+    ):
         B, R = len(batch_text), len(batch_text[0])  # batch size, rollouts
         batch_pointwise_rewards = []
-        
+
         for i in range(B):
             # Extract the pairwise rewards for each input
-            if batch_type == "all_pairs":
-                prompt_pairwise_rewards = batch_pairwise_rewards[
-                    i * R * (R - 1) : (i + 1) * R * (R - 1)
-                ]
-                prompt_pairwise_indices = batch_pairwise_indices[
-                    i * R * (R - 1) : (i + 1) * R * (R - 1)
-                ]
-            elif batch_type == "pivot":
-                prompt_pairwise_rewards = batch_pairwise_rewards[
-                    i * (R - 1) : (i + 1) * (R - 1)
-                ]
-                prompt_pairwise_indices = batch_pairwise_indices[
-                    i * (R - 1) : (i + 1) * (R - 1)
-                ]
+            if batch_type == "pivot":
+                idx_start, idx_end = i * 2 * R, (i + 1) * 2 * R  # 2R pairs
             elif batch_type == "random_pairs":
-                prompt_pairwise_rewards = batch_pairwise_rewards[
-                    i * R : (i + 1) * R
-                ]
-                prompt_pairwise_indices = batch_pairwise_indices[
-                    i * R : (i + 1) * R
-                ]
-                
+                idx_start, idx_end = i * R, (i + 1) * R  # R pairs
+            elif batch_type == "all_pairs":
+                idx_start, idx_end = i * R * (R - 1), (i + 1) * R * (
+                    R - 1
+                )  # R(R-1) pairs
+
+            prompt_pairwise_rewards = batch_pairwise_rewards[idx_start:idx_end]
+            prompt_pairwise_indices = batch_pairwise_indices[idx_start:idx_end]
+
+            # If not pivot, create dummy pivots because both rewards will be considered
+            prompt_pivot_pos = (
+                batch_pivot_pos[idx_start:idx_end]
+                if batch_type == "pivot"
+                else [0] * (idx_end - idx_start + 1)
+            )
+
             # Sum the rewards for each rollout and count how many times each rollout appears in pairwise judgments
             prompt_rewards = [0.0] * R
             counts = [0] * R
-            for index, rewards in zip(prompt_pairwise_indices, prompt_pairwise_rewards):
-                prompt_rewards[index[0]] += rewards[0]
-                prompt_rewards[index[1]] += rewards[1]
-                counts[index[0]] += 1
-                counts[index[1]] += 1
-
-            # Compute average pointwise rewards 
-            avg_prompt_rewards = [0.0] * R
-            for i in range(len(prompt_rewards)):
-                if counts[i] > 0:
-                    avg_prompt_rewards[i] = round(prompt_rewards[i] / counts[i], 4)
-
-            batch_pointwise_rewards.append(avg_prompt_rewards)
-            
-        return batch_pointwise_rewards
-    
-    def convert_pairwise_rewards_to_pointwise_new(self, batch_pairwise_rewards, batch_pairwise_indices, batch_pivot_pos, batch_text, batch_type):
-        B, R = len(batch_text), len(batch_text[0])  # batch size, rollouts
-        batch_pointwise_rewards = []
-        
-        for i in range(B):
-            # Extract the pairwise rewards for each input
-            assert batch_type == "pivot"
-            prompt_pairwise_rewards = batch_pairwise_rewards[
-                i * 2 * R : (i + 1) * 2 * R
-            ]
-            prompt_pairwise_indices = batch_pairwise_indices[
-                i * 2 * R : (i + 1) * 2 * R
-            ]
-            prompt_pivot_pos = batch_pivot_pos[
-                i * 2 * R : (i + 1) * 2 * R
-            ]
-                
-            # Sum the rewards for each rollout and count how many times each rollout appears in pairwise judgments
-            prompt_rewards = [0.0] * R
-            counts = [0] * R
-            for index, rewards, pivot_pos in zip(prompt_pairwise_indices, prompt_pairwise_rewards, prompt_pivot_pos):
-                non_pivot_pos = 1-pivot_pos
-                # Only compute rewards for the non_reference
-                # Rewards is a pair (score_A, score_B)
+
+            for index, rewards, pivot_pos in zip(
+                prompt_pairwise_indices, prompt_pairwise_rewards, prompt_pivot_pos
+            ):
+                non_pivot_pos = 1 - pivot_pos
                 prompt_rewards[index[non_pivot_pos]] += rewards[non_pivot_pos]
-                # prompt_rewards[index[non_pivot_pos]] += (rewards[non_pivot_pos] - rewards[pivot_pos])
                 counts[index[non_pivot_pos]] += 1
 
-            log.info(f"Counts: {counts}")
+                # If not pivot setup, consider rewards of the other (pivot) rollout as well
+                if batch_type != "pivot":
+                    prompt_rewards[index[non_pivot_pos]] += rewards[non_pivot_pos]
+                    counts[index[non_pivot_pos]] += 1
+
+            log.info(f"Counts of each rollout: {counts}")
+
             # Compute average pointwise rewards
             avg_prompt_rewards = [0.0] * R
-            for i in range(len(prompt_rewards)):
-                if counts[i] > 0:
-                    avg_prompt_rewards[i] = round(prompt_rewards[i] / counts[i], 4)
+            for j in range(len(prompt_rewards)):
+                if counts[j] > 0:
+                    avg_prompt_rewards[j] = round(prompt_rewards[j] / counts[j], 4)
 
             batch_pointwise_rewards.append(avg_prompt_rewards)
-            
+
         return batch_pointwise_rewards
 
     @override
@@ -1102,12 +1061,8 @@
         batch_tokens = []
         batch_pairwise_indices = []
         batch_pivot_pos = []
-        
-<<<<<<< HEAD
-        batch_type = "pivot"
-=======
-        batch_type = "reference"
->>>>>>> 2004533b
+
+        batch_type = "pivot"  # all_pairs, pivot, random_pairs
 
         if vllm_outputs is None:
             vllm_outputs = [None] * len(prompt_batch.prompts)
@@ -1130,30 +1085,45 @@
             batch_tokens.append(rollouts_tokens)
 
             if batch_type == "all_pairs":
-<<<<<<< HEAD
-                vllm_inputs, batch_pairwise_indices = self.all_pairs(prompt_text, i_batch_request_output, vllm_inputs, batch_pairwise_indices)
+                vllm_inputs, batch_pairwise_indices = self.construct_all_pairs(
+                    prompt_text,
+                    i_batch_request_output,
+                    vllm_inputs,
+                    batch_pairwise_indices,
+                    reference_answers[i],
+                )
             elif batch_type == "pivot":
-                vllm_inputs, batch_pairwise_indices, batch_pivot_pos = self.pairs_with_pivot(prompt_text, i_batch_request_output, vllm_inputs, batch_pairwise_indices, batch_pivot_pos)
+                (
+                    vllm_inputs,
+                    batch_pairwise_indices,
+                    batch_pivot_pos,
+                ) = self.construct_pairs_with_pivot(
+                    prompt_text,
+                    i_batch_request_output,
+                    vllm_inputs,
+                    batch_pairwise_indices,
+                    batch_pivot_pos,
+                    reference_answers[i],
+                )
             elif batch_type == "random_pairs":
-                vllm_inputs, batch_pairwise_indices = self.random_pairs(prompt_text, i_batch_request_output, vllm_inputs, batch_pairwise_indices)
-=======
-                vllm_inputs, prompt_pairwise_indices = self.all_pairs(prompt_text, i_batch_request_output, vllm_inputs, prompt_pairwise_indices, reference_answers[i])
-            elif batch_type == "reference":
-                vllm_inputs, prompt_pairwise_indices = self.pairs_with_reference(prompt_text, i_batch_request_output, vllm_inputs, prompt_pairwise_indices, reference_answers[i])
-            elif batch_type == "random_pairs":
-                vllm_inputs, prompt_pairwise_indices = self.random_pairs(prompt_text, i_batch_request_output, vllm_inputs, prompt_pairwise_indices, reference_answers[i])
-
-            batch_pairwise_indices.append(prompt_pairwise_indices)
->>>>>>> 2004533b
+                vllm_inputs, batch_pairwise_indices = self.construct_random_pairs(
+                    prompt_text,
+                    i_batch_request_output,
+                    vllm_inputs,
+                    batch_pairwise_indices,
+                    reference_answers[i],
+                )
 
         batch_pairwise_judgments = generate_rewards_generative(
             vllm_inputs,
             dp_gang=self._gangs.dp,
             vllm_model=self.reward_model,
         )
-        
-        log.info(f"Here: {len(batch_pairwise_judgments)}")
-        log.info(f"Here: {len(batch_pairwise_judgments[0].outputs)}")
+
+        log.info(f"Number of pairwise comparisons: {len(batch_pairwise_judgments)}")
+        log.info(
+            f"Number of judgments per pairwise comparison: {len(batch_pairwise_judgments[0].outputs)}"
+        )
         log.info(f"Sample judgment: {batch_pairwise_judgments[0].outputs[0].text}")
 
         batch_pairwise_rewards = []
@@ -1166,10 +1136,16 @@
                 self.judgment_extractor.aggregate(per_rollout_rewards)
             )
 
-        batch_rewards = self.convert_pairwise_rewards_to_pointwise_new(batch_pairwise_rewards, batch_pairwise_indices, batch_pivot_pos, batch_text, batch_type)
-        
+        batch_rewards = self.convert_pairwise_rewards_to_pointwise(
+            batch_pairwise_rewards,
+            batch_pairwise_indices,
+            batch_text,
+            batch_type,
+            batch_pivot_pos,
+        )
+
         log.info(f"Batch Rewards: {batch_rewards}")
-        
+
         return {"text": batch_text, "tokens": batch_tokens, "rewards": batch_rewards}
 
     def prepare_preference_batch(
