# Copyright (c) Meta Platforms, Inc. and affiliates.
# All rights reserved.
#
# This source code is licensed under the BSD-style license found in the
# LICENSE file in the root directory of this source tree.

from __future__ import annotations

import re
from abc import ABC, abstractmethod
from dataclasses import dataclass, field
from typing import Any, List

import torch
from transformers import AutoTokenizer
from typing_extensions import override
from vllm import LLM, CompletionOutput, RequestOutput, SamplingParams

from fairseq2.datasets.preference import PreferenceBatch
from fairseq2.datasets.prompt import PromptBatch
from fairseq2.gang import Gangs
from fairseq2.recipes.config import get_config_section
from fairseq2.recipes.lm._online_finetune._common import (
    GRPOBatch,
    collate_with_target_mask,
    find_first_value,
    generate_rewards,
    generate_rewards_generative,
    prepare_preference_batch_random_pair,
)
from fairseq2.recipes.lm._online_finetune._generative_prompts import (
    POINTWISE_PROMPT, 
    PAIRWISE_PROMPT,
    PAIRWISE_WITH_SCORES_PROMPT
)
from fairseq2.recipes.model import Model
from fairseq2.recipes.trainer import TrainUnit


@dataclass(kw_only=True)
class RewardModelConfig:
    answer_key: str = "answer"
    prompt_key: str = "prompt"
    tokenizer: str | None = None


@dataclass(kw_only=True)
class RewardSection:
    name: str = "dummy"
    config: RewardModelConfig = field(default_factory=lambda: RewardModelConfig())


class VLLMOutputRewardHandler(ABC):
    @abstractmethod
    def create(
        self, reward_model: Any, gangs: Gangs, reward_config: object
    ) -> VLLMOutputReward: ...

    @property
    @abstractmethod
    def name(self) -> str: ...

    @property
    @abstractmethod
    def config_kls(self) -> type[object]: ...


class VLLMOutputReward(ABC):
    @abstractmethod
    def process_rollouts(self, vllm_outputs: List[RequestOutput]): ...

    @abstractmethod
    def prepare_preference_batch(self, prompt_batch: PromptBatch, rollouts): ...


class GSM8kVerifierHandler(VLLMOutputRewardHandler):
    def __init__(self):
        pass

    @override
    def create(self, reward_model, reward_config, gangs):
        return GSM8kVerifier(
            answer_key=reward_config.answer_key,
            prompt_key=reward_config.prompt_key,
            gangs=gangs,
        )

    @property
    @override
    def name(self):
        return "gsm8k_verifier"

    @property
    @override
    def config_kls(self):
        return None


class GSM8kVerifier(VLLMOutputReward):
    def __init__(self, answer_key, prompt_key, gangs):
        self.answer_re = re.compile(
            r"#### (\-?[0-9\.\,]+)"
        )  # regexp from original gsm8k to extract formatted answer
        self.invalid_answer = "[invalid]"
        self._gangs = gangs
        self.answer_key = answer_key
        self.prompt_key = prompt_key

    def extract_answer(self, completion: str):
        match = self.answer_re.search(completion)
        if match:
            match_str = match.group(1).strip()
            match_str = match_str.replace(",", "")
            return match_str
        else:
            return self.invalid_answer

    @override
    def process_rollouts(
        self,
        vllm_outputs: List[RequestOutput],
        prompt_batch: PromptBatch,
    ):
        batch_text = []
        batch_tokens = []
        batch_rewards = []

        reference_answers = prompt_batch.meta_info.get(self.answer_key)

        for i, i_batch_request_output in enumerate(vllm_outputs):
            rollouts_text = []
            rollouts_tokens = []
            i_reference_answer = reference_answers[i]
            rollouts_rewards = []
            for rollout_output in i_batch_request_output.outputs:
                rollouts_text.append(rollout_output.text)
                rollouts_tokens.append(rollout_output.token_ids)
                predicted_answer = self.extract_answer(rollout_output.text)
                predicted_reward = 1 if predicted_answer == i_reference_answer else 0
                rollouts_rewards.append(predicted_reward)
            batch_text.append(rollouts_text)
            batch_tokens.append(rollouts_tokens)
            batch_rewards.append(rollouts_rewards)

        return {"text": batch_text, "tokens": batch_tokens, "rewards": batch_rewards}

    def prepare_preference_batch(
        self, prompt_batch: PromptBatch, rollouts
    ) -> PreferenceBatch:

        reward_output = self.process_rollouts(rollouts, prompt_batch)

        batch, is_bad_batch = prepare_preference_batch_random_pair(
            prompt_batch=prompt_batch, reward_output=reward_output, gangs=self._gangs
        )

        return batch, is_bad_batch, reward_output


class MathVerifyHandler(VLLMOutputRewardHandler):
    def __init__(self):
        pass

    @override
    def create(self, reward_model, reward_config, gangs):
        return MathVerifyVerifier(
            answer_key=reward_config.answer_key,
            prompt_key=reward_config.prompt_key,
            gangs=gangs,
        )

    @property
    @override
    def name(self):
        return "math_verify"

    @property
    @override
    def config_kls(self):
        return None


class MathVerifyVerifier(VLLMOutputReward):
    def __init__(self, answer_key, prompt_key, gangs):
        try:
            from math_verify.metric import math_metric
            from math_verify.parser import (
                LatexExtractionConfig,
                ExprExtractionConfig,
                NormalizationConfig,
            )
        except ImportError:
            raise ImportError(
                "install mathverify from https://github.com/huggingface/Math-Verify"
            )

        self._gangs = gangs
        self.answer_key = answer_key
        self.prompt_key = prompt_key

        label_normalizer = NormalizationConfig(
            basic_latex=True,
            units=True,
            malformed_operators=True,
            nits=True,
            boxed="none",
            equations=False,
        )
        self.verify_func = math_metric(
            gold_extraction_target=(
                LatexExtractionConfig(normalization_config=label_normalizer),
            ),
            pred_extraction_target=(LatexExtractionConfig(boxed_match_priority=0),),
            aggregation_function=max,
            precision=6,
        )

    def verify_answer(self, completion: str, answer: str):
        # here we add extra $$ to label so that LatexExtractor works as expected
        if not answer.startswith("$"):
            answer = f"${answer}$"
        try:
            grade, extracted_answers = self.verify_func([answer], [completion])
        except:
            grade = 0
            extracted_answers = None
        reward = 1.0 if grade == 1 else 0.0

        return reward, extracted_answers

    @override
    def process_rollouts(
        self,
        vllm_outputs: List[RequestOutput],
        prompt_batch: PromptBatch,
    ):
        batch_text = []
        batch_tokens = []
        batch_rewards = []

        reference_answers = prompt_batch.meta_info.get(self.answer_key)

        for i, i_batch_request_output in enumerate(vllm_outputs):
            rollouts_text = []
            rollouts_tokens = []
            i_reference_answer = reference_answers[i]
            rollouts_rewards = []
            for rollout_output in i_batch_request_output.outputs:
                rollouts_text.append(rollout_output.text)
                rollouts_tokens.append(rollout_output.token_ids)
                predicted_reward, predicted_answer = self.verify_answer(
                    rollout_output.text, i_reference_answer
                )
                rollouts_rewards.append(predicted_reward)
            batch_text.append(rollouts_text)
            batch_tokens.append(rollouts_tokens)
            batch_rewards.append(rollouts_rewards)

        return {"text": batch_text, "tokens": batch_tokens, "rewards": batch_rewards}

    def prepare_preference_batch(
        self, prompt_batch: PromptBatch, rollouts
    ) -> PreferenceBatch:

        reward_output = self.process_rollouts(rollouts, prompt_batch)

        batch, is_bad_batch = prepare_preference_batch_random_pair(
            prompt_batch=prompt_batch, reward_output=reward_output, gangs=self._gangs
        )

        return batch, is_bad_batch, reward_output


class AtheneVerifierHandler(VLLMOutputRewardHandler):
    def __init__(self):
        pass

    @override
    def create(self, reward_model, reward_config, gangs):
        if reward_config.tokenizer is not None:
            tokenizer = reward_config.tokenizer
        else:
            tokenizer = "Nexusflow/Athene-RM-8B"

        return AtheneVerifier(
            gangs,
            reward_model,
            answer_key=reward_config.answer_key,
            prompt_key=reward_config.prompt_key,
            tokenizer=tokenizer,
        )

    @property
    @override
    def name(self):
        return "athene_verifier"

    @property
    @override
    def config_kls(self):
        return None


class AtheneVerifier(VLLMOutputReward):
    """
    A reward model verifier that processes rollouts using the Athene reward model.

    This class evaluates rollouts generated by vLLM by wrapping the prompt and rollout text into a specific format and passing it through the Athene reward model.

    Note: this relies on modified Athene-RM-8B code to ensure compatibility with vLLM.
    """

    def __init__(self, gangs, reward_model, answer_key, prompt_key, tokenizer):
        self.answer_key = answer_key
        self.prompt_key = prompt_key
        self._gangs = gangs
        self.reward_model = reward_model
        self.tokenizer = AutoTokenizer.from_pretrained(tokenizer)

    def wrap_text(self, prompt_text, rollout_text):
        messages = [
            {
                "role": "user",
                "content": prompt_text,
            },
            {
                "role": "assistant",
                "content": rollout_text,
            },
        ]

        return messages

    @override
    def process_rollouts(
        self, vllm_outputs: List[RequestOutput], prompt_batch: PromptBatch
    ):
        vllm_inputs = []
        batch_text = []
        batch_tokens = []

        if vllm_outputs is None:
            vllm_outputs = [None] * len(prompt_batch.prompts)

        text_prompts = prompt_batch.meta_info.get(self.prompt_key)
        for i, (i_batch_request_output, prompt_text) in enumerate(
            zip(vllm_outputs, text_prompts)
        ):

            rollouts_text = []
            rollouts_tokens = []
            for rollout_output in i_batch_request_output.outputs:
                rollout_text = rollout_output.text
                vllm_input = self.wrap_text(prompt_text, rollout_text)
                vllm_inputs.append(vllm_input)
                rollouts_text.append(rollout_output.text)
                rollouts_tokens.append(rollout_output.token_ids)

            batch_text.append(rollouts_text)
            batch_tokens.append(rollouts_tokens)

        batch_rewards = generate_rewards(
            vllm_inputs, dp_gang=self._gangs.dp, vllm_model=self.reward_model
        )

        # reshape batch_rewards to [Batch, Rollouts]
        B, R = len(batch_text), len(batch_text[0])  # batch size, rollouts
        batch_rewards = [batch_rewards[i * R : (i + 1) * R] for i in range(B)]

        return {"text": batch_text, "tokens": batch_tokens, "rewards": batch_rewards}

    def prepare_preference_batch(
        self, prompt_batch: PromptBatch, rollouts
    ) -> PreferenceBatch:

        reward_output = self.process_rollouts(rollouts, prompt_batch)

        chosen_batch = []
        rejected_batch = []
        prompt_lens = []
        dummy_batch_ids = []  # keep posiitons of dummy pairs here

        # choosing first rollouts with reward 1 as chosen and 0 as rejected (sort of random given that we sample rollouts randomly)
        for i_batch, (i_batch_rewards, i_batch_tokens) in enumerate(
            zip(reward_output["rewards"], reward_output["tokens"])
        ):

            chosen_rollout_position = i_batch_rewards.index(max(i_batch_rewards))
            rejected_rollout_position = i_batch_rewards.index(min(i_batch_rewards))

            if chosen_rollout_position == rejected_rollout_position:
                # cant form preference pair when we dont have such rollouts
                # this will be dummy batch and we zero out loss
                dummy_batch_ids.append(i_batch)

            chosen_rollout_tokens = list(i_batch_tokens[chosen_rollout_position])
            rejected_rollout_tokens = list(i_batch_tokens[rejected_rollout_position])
            prompt_tokens = prompt_batch.prompts[i_batch]

            chosen_tokens = prompt_tokens + chosen_rollout_tokens
            chosen_batch.append(chosen_tokens)

            rejected_tokens = prompt_tokens + rejected_rollout_tokens
            rejected_batch.append(rejected_tokens)

            prompt_lens.append(len(prompt_tokens))

        filter_batch = lambda batch: [
            item for index, item in enumerate(batch) if index not in dummy_batch_ids
        ]

        if len(dummy_batch_ids) == len(reward_output["tokens"]):
            # entire batch does not have a valid preference pair
            # we use it as dummy batch and zero the loss in the end
            is_bad_batch = True
        else:
            # removing dummy pairs from the batch
            chosen_batch = filter_batch(chosen_batch)
            rejected_batch = filter_batch(rejected_batch)
            prompt_lens = filter_batch(prompt_lens)
            is_bad_batch = False

        prompt_lens = torch.tensor(prompt_lens)

        chosen_batch = [
            torch.tensor(sequence, device=self._gangs.dp.device)
            for sequence in chosen_batch
        ]
        chosen_batch = collate_with_target_mask(
            chosen_batch, prompt_lens, device=self._gangs.dp.device
        )

        rejected_batch = [
            torch.tensor(sequence, device=self._gangs.dp.device)
            for sequence in rejected_batch
        ]
        rejected_batch = collate_with_target_mask(
            rejected_batch, prompt_lens, device=self._gangs.dp.device
        )

        batch = PreferenceBatch(
            chosen=chosen_batch,
            rejected=rejected_batch,
            reference_score_chosen=None,
            reference_score_rejected=None,
        )

        return batch, is_bad_batch, reward_output


class GenerativePointwiseVerifierHandler(VLLMOutputRewardHandler):
    def __init__(self):
        pass

    @override
    def create(self, reward_model, reward_config, gangs):
        if reward_config.tokenizer is None:
            raise RuntimeError("Generative pointwise judge requires tokenizer")

        return GenerativePointwiseVerifier(
            gangs,
            reward_model,
            answer_key=reward_config.answer_key,
            prompt_key=reward_config.prompt_key,
            tokenizer=reward_config.tokenizer,
        )

    @property
    @override
    def name(self):
        return "generative_pointwise_verifier"

    @property
    @override
    def config_kls(self):
        return None


class GenerativePointwiseVerifier(VLLMOutputReward):
    def __init__(self, gangs, reward_model, answer_key, prompt_key, tokenizer):
        self.answer_key = answer_key
        self.prompt_key = prompt_key
        self._gangs = gangs
        self.reward_model = reward_model
        self.tokenizer = AutoTokenizer.from_pretrained(tokenizer)

    def wrap_text(self, prompt_text, rollout_text):
        content = POINTWISE_PROMPT.format(
            instruction=prompt_text, response=rollout_text
        )
        wrapped_text = [{"role": "user", "content": content}]
        chat_str = self.tokenizer.apply_chat_template(wrapped_text, tokenize=False)
        return chat_str

    @override
    def process_rollouts(
        self, vllm_outputs: List[RequestOutput], prompt_batch: PromptBatch
    ):
        vllm_inputs = []
        batch_text = []
        batch_tokens = []

        if vllm_outputs is None:
            vllm_outputs = [None] * len(prompt_batch.prompts)

        text_prompts = prompt_batch.meta_info.get(self.prompt_key)
        for i, (i_batch_request_output, prompt_text) in enumerate(
            zip(vllm_outputs, text_prompts)
        ):

            rollouts_text = []
            rollouts_tokens = []
            for rollout_output in i_batch_request_output.outputs:
                rollout_text = rollout_output.text
                vllm_input = self.wrap_text(prompt_text, rollout_text)
                vllm_inputs.append(vllm_input)
                rollouts_text.append(rollout_output.text)
                rollouts_tokens.append(rollout_output.token_ids)

            batch_text.append(rollouts_text)
            batch_tokens.append(rollouts_tokens)

        batch_rewards = generate_rewards_generative(
            vllm_inputs, 
            dp_gang=self._gangs.dp, 
            vllm_model=self.reward_model
        )

        # reshape batch_rewards to [Batch, Rollouts]
        B, R = len(batch_text), len(batch_text[0])  # batch size, rollouts
        batch_rewards = [batch_rewards[i * R : (i + 1) * R] for i in range(B)]

        return {"text": batch_text, "tokens": batch_tokens, "rewards": batch_rewards}

    def prepare_preference_batch(
        self, prompt_batch: PromptBatch, rollouts
    ) -> PreferenceBatch:

        reward_output = self.process_rollouts(rollouts, prompt_batch)

        chosen_batch = []
        rejected_batch = []
        prompt_lens = []
        dummy_batch_ids = []  # keep posiitons of dummy pairs here

        # choosing first rollouts with reward 1 as chosen and 0 as rejected (sort of random given that we sample rollouts randomly)
        for i_batch, (i_batch_rewards, i_batch_tokens) in enumerate(
            zip(reward_output["rewards"], reward_output["tokens"])
        ):

            chosen_rollout_position = i_batch_rewards.index(max(i_batch_rewards))
            rejected_rollout_position = i_batch_rewards.index(min(i_batch_rewards))

            if chosen_rollout_position == rejected_rollout_position:
                # cant form preference pair when we dont have such rollouts
                # this will be dummy batch and we zero out loss
                dummy_batch_ids.append(i_batch)

            chosen_rollout_tokens = list(i_batch_tokens[chosen_rollout_position])
            rejected_rollout_tokens = list(i_batch_tokens[rejected_rollout_position])
            prompt_tokens = prompt_batch.prompts[i_batch]

            chosen_tokens = prompt_tokens + chosen_rollout_tokens
            chosen_batch.append(chosen_tokens)

            rejected_tokens = prompt_tokens + rejected_rollout_tokens
            rejected_batch.append(rejected_tokens)

            prompt_lens.append(len(prompt_tokens))

        filter_batch = lambda batch: [
            item for index, item in enumerate(batch) if index not in dummy_batch_ids
        ]

        if len(dummy_batch_ids) == len(reward_output["tokens"]):
            # entire batch does not have a valid preference pair
            # we use it as dummy batch and zero the loss in the end
            is_bad_batch = True
        else:
            # removing dummy pairs from the batch
            chosen_batch = filter_batch(chosen_batch)
            rejected_batch = filter_batch(rejected_batch)
            prompt_lens = filter_batch(prompt_lens)
            is_bad_batch = False

        prompt_lens = torch.tensor(prompt_lens)

        chosen_batch = [
            torch.tensor(sequence, device=self._gangs.dp.device)
            for sequence in chosen_batch
        ]
        chosen_batch = collate_with_target_mask(
            chosen_batch, prompt_lens, device=self._gangs.dp.device
        )

        rejected_batch = [
            torch.tensor(sequence, device=self._gangs.dp.device)
            for sequence in rejected_batch
        ]
        rejected_batch = collate_with_target_mask(
            rejected_batch, prompt_lens, device=self._gangs.dp.device
        )

        batch = PreferenceBatch(
            chosen=chosen_batch,
            rejected=rejected_batch,
            reference_score_chosen=None,
            reference_score_rejected=None,
        )

<<<<<<< HEAD
        return batch, is_bad_batch, reward_output

    def prepare_grpo_batch(self, prompt_batch: PromptBatch, rollouts):
        prompt_rollouts = []
        prompt_lens = []
        rewards = []

        reward_output = self.process_rollouts(rollouts, prompt_batch)

        for i_batch, (i_batch_rewards, i_batch_tokens) in enumerate(
            zip(reward_output["rewards"], reward_output["tokens"])
        ):
            prompt = prompt_batch.prompts[i_batch]
            rollout_tokens = [
                torch.tensor(prompt + list(c), device=self._gangs.dp.device)
                for c in i_batch_tokens
            ]
            prompt_rollouts.extend(rollout_tokens)

            prompt_lens.extend([len(prompt)] * len(rollout_tokens))

            rewards.append(i_batch_rewards)

        prompt_rollout_batch = collate_with_target_mask(
            prompt_rollouts, prompt_lens, device=self._gangs.dp.device
        )

        rewards = torch.tensor(
            rewards, device=self._gangs.dp.device
        ).float()  # [Batch, Rollouts]
        rewards_normalized = (rewards - rewards.mean(dim=1, keepdim=True)) / (
            rewards.std(dim=1, keepdim=True) + 1e-6
        )  # small epsilon to compensate 0 std
        
        if self._gangs.root.rank == 0:
            import pdb;
            pdb.set_trace()

        self._gangs.root.barrier() # this ensures that ranks will wait until all are caught up to this point
        
        print(rewards_normalized)

        grpo_batch = GRPOBatch(
            prompt_rollouts=prompt_rollout_batch, rewards=rewards_normalized
        )

        return grpo_batch, reward_output
    
class GenerativePairwiseVerifierHandler(VLLMOutputRewardHandler):
    def __init__(self):
        pass

    @override
    def create(self, reward_model, reward_config, gangs):
        if reward_config.tokenizer is None:
            raise RuntimeError("Generative pairwise judge requires tokenizer")

        return GenerativePairwiseVerifier(
            gangs,
            reward_model,
            answer_key=reward_config.answer_key,
            prompt_key=reward_config.prompt_key,
            tokenizer=reward_config.tokenizer,
        )

    @property
    @override
    def name(self):
        return "generative_pairwise_verifier"

    @property
    @override
    def config_kls(self):
        return None
    
class GenerativePairwiseVerifier(VLLMOutputReward):
    def __init__(self, gangs, reward_model, answer_key, prompt_key, tokenizer):
        self.answer_key = answer_key
        self.prompt_key = prompt_key
        self._gangs = gangs
        self.reward_model = reward_model
        self.tokenizer = AutoTokenizer.from_pretrained(tokenizer)

    def wrap_text(self, prompt_text, rollout_A_text, rollout_B_text):
        content = PAIRWISE_WITH_SCORES_PROMPT.format(
            instruction=prompt_text, 
            response_A=rollout_A_text, 
            response_B=rollout_B_text
        )
        wrapped_text = [{"role": "user", "content": content}]
        chat_str = self.tokenizer.apply_chat_template(wrapped_text, tokenize=False)
        return chat_str

    @override
    def process_rollouts(
        self, vllm_outputs: List[RequestOutput], prompt_batch: PromptBatch
    ):
        vllm_inputs = []
        batch_text = []
        batch_tokens = []
        batch_pairwise_indices = []

        if vllm_outputs is None:
            vllm_outputs = [None] * len(prompt_batch.prompts)

        text_prompts = prompt_batch.meta_info.get(self.prompt_key)
        for i, (i_batch_request_output, prompt_text) in enumerate(
            zip(vllm_outputs, text_prompts)
        ):
            rollouts_text = [rollout_output.text for rollout_output in i_batch_request_output.outputs]
            rollouts_tokens = [rollout_output.token_ids for rollout_output in i_batch_request_output.outputs]
            batch_text.append(rollouts_text)
            batch_tokens.append(rollouts_tokens)
            
            prompt_pairwise_indices = []
            for a in range(len(i_batch_request_output.outputs)):
                for b in range(len(i_batch_request_output.outputs)):
                    if a != b:
                        rollout_A_text = i_batch_request_output.outputs[a].text
                        rollout_B_text = i_batch_request_output.outputs[b].text
                        vllm_input = self.wrap_text(prompt_text, rollout_A_text, rollout_B_text)
                        vllm_inputs.append(vllm_input)
                        prompt_pairwise_indices.append((a, b))
                        
            batch_pairwise_indices.append(prompt_pairwise_indices)

        batch_pairwise_scores = generate_rewards_generative(
            vllm_inputs, 
            dp_gang=self._gangs.dp, 
            vllm_model=self.reward_model, 
            is_pointwise=False        
        )
        
        B, R = len(batch_text), len(batch_text[0])  # batch size, rollouts
        
        # Logic to convert pairwise scores into pointwise rewards
        # Can be done differently too
        batch_rewards = []
        for i in range(B):
            prompt_pairwise_scores = batch_pairwise_scores[i * R * (R - 1) : (i + 1) * R * (R - 1)]
            prompt_pairwise_indices = batch_pairwise_indices[i]
            prompt_rewards = [0.0] * R
            for index, scores in zip(prompt_pairwise_indices, prompt_pairwise_scores):
                prompt_rewards[index[0]] += scores[0]
                prompt_rewards[index[1]] += scores[1]
            
            # Average score over 2*(R-1) pairwise comparisons
            if (R-1) > 0:
                prompt_rewards = [prompt_reward/(2*(R-1)) for prompt_reward in prompt_rewards]
                            
            batch_rewards.append(prompt_rewards)
        
        return {"text": batch_text, "tokens": batch_tokens, "rewards": batch_rewards}
    
    def prepare_preference_batch(
        self, prompt_batch: PromptBatch, rollouts
    ) -> PreferenceBatch:

        reward_output = self.process_rollouts(rollouts, prompt_batch)

        chosen_batch = []
        rejected_batch = []
        prompt_lens = []
        dummy_batch_ids = []  # keep posiitons of dummy pairs here

        # choosing first rollouts with reward 1 as chosen and 0 as rejected (sort of random given that we sample rollouts randomly)
        for i_batch, (i_batch_rewards, i_batch_tokens) in enumerate(
            zip(reward_output["rewards"], reward_output["tokens"])
        ):

            chosen_rollout_position = i_batch_rewards.index(max(i_batch_rewards))
            rejected_rollout_position = i_batch_rewards.index(min(i_batch_rewards))

            if chosen_rollout_position == rejected_rollout_position:
                # cant form preference pair when we dont have such rollouts
                # this will be dummy batch and we zero out loss
                dummy_batch_ids.append(i_batch)

            chosen_rollout_tokens = list(i_batch_tokens[chosen_rollout_position])
            rejected_rollout_tokens = list(i_batch_tokens[rejected_rollout_position])
            prompt_tokens = prompt_batch.prompts[i_batch]

            chosen_tokens = prompt_tokens + chosen_rollout_tokens
            chosen_batch.append(chosen_tokens)

            rejected_tokens = prompt_tokens + rejected_rollout_tokens
            rejected_batch.append(rejected_tokens)

            prompt_lens.append(len(prompt_tokens))

        filter_batch = lambda batch: [
            item for index, item in enumerate(batch) if index not in dummy_batch_ids
        ]

        if len(dummy_batch_ids) == len(reward_output["tokens"]):
            # entire batch does not have a valid preference pair
            # we use it as dummy batch and zero the loss in the end
            is_bad_batch = True
        else:
            # removing dummy pairs from the batch
            chosen_batch = filter_batch(chosen_batch)
            rejected_batch = filter_batch(rejected_batch)
            prompt_lens = filter_batch(prompt_lens)
            is_bad_batch = False

        prompt_lens = torch.tensor(prompt_lens)

        chosen_batch = [
            torch.tensor(sequence, device=self._gangs.dp.device)
            for sequence in chosen_batch
        ]
        chosen_batch = collate_with_target_mask(
            chosen_batch, prompt_lens, device=self._gangs.dp.device
        )

        rejected_batch = [
            torch.tensor(sequence, device=self._gangs.dp.device)
            for sequence in rejected_batch
        ]
        rejected_batch = collate_with_target_mask(
            rejected_batch, prompt_lens, device=self._gangs.dp.device
        )

        batch = PreferenceBatch(
            chosen=chosen_batch,
            rejected=rejected_batch,
            reference_score_chosen=None,
            reference_score_rejected=None,
        )

        return batch, is_bad_batch, reward_output

    def prepare_grpo_batch(self, prompt_batch: PromptBatch, rollouts):
        prompt_rollouts = []
        prompt_lens = []
        rewards = []

        reward_output = self.process_rollouts(rollouts, prompt_batch)

        for i_batch, (i_batch_rewards, i_batch_tokens) in enumerate(
            zip(reward_output["rewards"], reward_output["tokens"])
        ):
            prompt = prompt_batch.prompts[i_batch]
            rollout_tokens = [
                torch.tensor(prompt + list(c), device=self._gangs.dp.device)
                for c in i_batch_tokens
            ]
            prompt_rollouts.extend(rollout_tokens)

            prompt_lens.extend([len(prompt)] * len(rollout_tokens))

            rewards.append(i_batch_rewards)

        prompt_rollout_batch = collate_with_target_mask(
            prompt_rollouts, prompt_lens, device=self._gangs.dp.device
        )

        rewards = torch.tensor(
            rewards, device=self._gangs.dp.device
        ).float()  # [Batch, Rollouts]
        rewards_normalized = (rewards - rewards.mean(dim=1, keepdim=True)) / (
            rewards.std(dim=1, keepdim=True) + 1e-6
        )  # small epsilon to compensate 0 std

        grpo_batch = GRPOBatch(
            prompt_rollouts=prompt_rollout_batch, rewards=rewards_normalized
        )

        return grpo_batch, reward_output
=======
        return batch, is_bad_batch, reward_output
>>>>>>> 76be6596
<|MERGE_RESOLUTION|>--- conflicted
+++ resolved
@@ -608,54 +608,8 @@
             reference_score_rejected=None,
         )
 
-<<<<<<< HEAD
         return batch, is_bad_batch, reward_output
 
-    def prepare_grpo_batch(self, prompt_batch: PromptBatch, rollouts):
-        prompt_rollouts = []
-        prompt_lens = []
-        rewards = []
-
-        reward_output = self.process_rollouts(rollouts, prompt_batch)
-
-        for i_batch, (i_batch_rewards, i_batch_tokens) in enumerate(
-            zip(reward_output["rewards"], reward_output["tokens"])
-        ):
-            prompt = prompt_batch.prompts[i_batch]
-            rollout_tokens = [
-                torch.tensor(prompt + list(c), device=self._gangs.dp.device)
-                for c in i_batch_tokens
-            ]
-            prompt_rollouts.extend(rollout_tokens)
-
-            prompt_lens.extend([len(prompt)] * len(rollout_tokens))
-
-            rewards.append(i_batch_rewards)
-
-        prompt_rollout_batch = collate_with_target_mask(
-            prompt_rollouts, prompt_lens, device=self._gangs.dp.device
-        )
-
-        rewards = torch.tensor(
-            rewards, device=self._gangs.dp.device
-        ).float()  # [Batch, Rollouts]
-        rewards_normalized = (rewards - rewards.mean(dim=1, keepdim=True)) / (
-            rewards.std(dim=1, keepdim=True) + 1e-6
-        )  # small epsilon to compensate 0 std
-        
-        if self._gangs.root.rank == 0:
-            import pdb;
-            pdb.set_trace()
-
-        self._gangs.root.barrier() # this ensures that ranks will wait until all are caught up to this point
-        
-        print(rewards_normalized)
-
-        grpo_batch = GRPOBatch(
-            prompt_rollouts=prompt_rollout_batch, rewards=rewards_normalized
-        )
-
-        return grpo_batch, reward_output
     
 class GenerativePairwiseVerifierHandler(VLLMOutputRewardHandler):
     def __init__(self):
@@ -683,6 +637,7 @@
     @override
     def config_kls(self):
         return None
+
     
 class GenerativePairwiseVerifier(VLLMOutputReward):
     def __init__(self, gangs, reward_model, answer_key, prompt_key, tokenizer):
@@ -840,44 +795,3 @@
         )
 
         return batch, is_bad_batch, reward_output
-
-    def prepare_grpo_batch(self, prompt_batch: PromptBatch, rollouts):
-        prompt_rollouts = []
-        prompt_lens = []
-        rewards = []
-
-        reward_output = self.process_rollouts(rollouts, prompt_batch)
-
-        for i_batch, (i_batch_rewards, i_batch_tokens) in enumerate(
-            zip(reward_output["rewards"], reward_output["tokens"])
-        ):
-            prompt = prompt_batch.prompts[i_batch]
-            rollout_tokens = [
-                torch.tensor(prompt + list(c), device=self._gangs.dp.device)
-                for c in i_batch_tokens
-            ]
-            prompt_rollouts.extend(rollout_tokens)
-
-            prompt_lens.extend([len(prompt)] * len(rollout_tokens))
-
-            rewards.append(i_batch_rewards)
-
-        prompt_rollout_batch = collate_with_target_mask(
-            prompt_rollouts, prompt_lens, device=self._gangs.dp.device
-        )
-
-        rewards = torch.tensor(
-            rewards, device=self._gangs.dp.device
-        ).float()  # [Batch, Rollouts]
-        rewards_normalized = (rewards - rewards.mean(dim=1, keepdim=True)) / (
-            rewards.std(dim=1, keepdim=True) + 1e-6
-        )  # small epsilon to compensate 0 std
-
-        grpo_batch = GRPOBatch(
-            prompt_rollouts=prompt_rollout_batch, rewards=rewards_normalized
-        )
-
-        return grpo_batch, reward_output
-=======
-        return batch, is_bad_batch, reward_output
->>>>>>> 76be6596
