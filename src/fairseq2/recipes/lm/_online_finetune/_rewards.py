--- conflicted
+++ resolved
@@ -29,16 +29,9 @@
     prepare_grpo_batch,
     prepare_preference_batch_random_pair,
 )
-<<<<<<< HEAD
 from fairseq2.recipes.lm._online_finetune._generative_prompts import (
     POINTWISE_PROMPT
 )
-from fairseq2.recipes.lm._online_finetune._math_utils import (
-    last_boxed_only_string,
-    remove_boxed,
-)
-=======
->>>>>>> 1b771394
 from fairseq2.recipes.model import Model
 from fairseq2.recipes.trainer import TrainUnit
 
