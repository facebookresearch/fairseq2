--- conflicted
+++ resolved
@@ -48,11 +48,7 @@
     _reference_model: Model | None
     _beta: float
     _nll_scale: float
-<<<<<<< HEAD
     _nll_length_normalization: bool
-    _metric_bag: DpoFinetuneMetricBag
-=======
->>>>>>> 55db8d86
     _length_normalization: bool
 
     def __init__(
@@ -178,11 +174,6 @@
             dpo_loss
             + self._nll_scale
             * nll_loss
-<<<<<<< HEAD
-=======
-            * chosen_target_batch.batch_size
-            / chosen_target_batch.num_target_elements
->>>>>>> 55db8d86
         )  # normalization applied locally per-rank
 
         return loss, chosen_target_batch.batch_size
