# Copyright (c) Meta Platforms, Inc. and affiliates.
# All rights reserved.
#
# This source code is licensed under the BSD-style license found in the
# LICENSE file in the root directory of this source tree.

from __future__ import annotations

from fairseq2.recipes.lm._instruction_finetune import (
    InstructionFinetuneConfig as InstructionFinetuneConfig,
)
from fairseq2.recipes.lm._instruction_finetune import (
    InstructionFinetuneCriterion as InstructionFinetuneCriterion,
)
from fairseq2.recipes.lm._instruction_finetune import (
    InstructionFinetuneDatasetSection as InstructionFinetuneDatasetSection,
)
from fairseq2.recipes.lm._instruction_finetune import (
    InstructionFinetuneUnit as InstructionFinetuneUnit,
)
from fairseq2.recipes.lm._instruction_finetune import (
    InstructionLossEvalUnit as InstructionLossEvalUnit,
)
from fairseq2.recipes.lm._instruction_finetune import (
    load_instruction_finetuner as load_instruction_finetuner,
)
from fairseq2.recipes.lm._instruction_finetune import (
    register_instruction_finetune_configs as register_instruction_finetune_configs,
)
from fairseq2.recipes.lm._loss_eval import (
    CausalLMLossEvalConfig as CausalLMLossEvalConfig,
)
from fairseq2.recipes.lm._loss_eval import (
    CausalLMLossEvalDatasetSection as CausalLMLossEvalDatasetSection,
)
from fairseq2.recipes.lm._loss_eval import (
    load_clm_loss_evaluator as load_clm_loss_evaluator,
)
from fairseq2.recipes.lm._loss_eval import (
    register_clm_loss_eval_configs as register_clm_loss_eval_configs,
)
from fairseq2.recipes.lm._online_finetune._generative_judge import (
    GeneralVerifierExtractorHandler as GeneralVerifierExtractorHandler,
)
from fairseq2.recipes.lm._online_finetune._generative_judge import (
    J1PairwiseScoreExtractor as J1PairwiseScoreExtractor,
)
from fairseq2.recipes.lm._online_finetune._generative_judge import (
    J1PairwiseScoreExtractorHandler as J1PairwiseScoreExtractorHandler,
)
from fairseq2.recipes.lm._online_finetune._generative_judge import (
    J1PointwiseExtractor as J1PointwiseExtractor,
)
from fairseq2.recipes.lm._online_finetune._generative_judge import (
    J1PointwiseExtractorHandler as J1PointwiseExtractorHandler,
)
from fairseq2.recipes.lm._online_finetune._generative_judge import (
    JudgmentExtractorHandler as JudgmentExtractorHandler,
)

# from fairseq2.recipes.lm._online_finetune._group_dpo import (
#     GroupDpoFinetuneUnitHandler as GroupDpoFinetuneUnitHandler,
# )
from fairseq2.recipes.lm._online_finetune._grpo import (
    GrpoFinetuneUnitHandler as GrpoFinetuneUnitHandler,
)
from fairseq2.recipes.lm._online_finetune._online_dpo import (
    OnlineDpoFinetuneUnitHandler as OnlineDpoFinetuneUnitHandler,
)
from fairseq2.recipes.lm._online_finetune._recipe import (
    OnlineFinetuneConfig,
)
from fairseq2.recipes.lm._online_finetune._recipe import (
    OnlineFinetuneDatasetSection as OnlineFinetuneDatasetSection,
)
from fairseq2.recipes.lm._online_finetune._recipe import (
    OnlineFinetuneUnitHandler,
    load_online_finetuner,
    register_online_finetune_configs,
)
from fairseq2.recipes.lm._online_finetune._remote_model import (
    NoEnvAtheneRewardPipeline as NoEnvAtheneRewardPipeline,
)
from fairseq2.recipes.lm._online_finetune._remote_model import (
    NoEnvGeneralVerifierPipeline as NoEnvGeneralVerifierPipeline,
)
from fairseq2.recipes.lm._online_finetune._remote_model import (
    RemoteModelHandler as RemoteModelHandler,
)
from fairseq2.recipes.lm._online_finetune._rewards import (
    AtheneVerifier as AtheneVerifier,
)
from fairseq2.recipes.lm._online_finetune._rewards import (
    AtheneVerifierHandler as AtheneVerifierHandler,
)
from fairseq2.recipes.lm._online_finetune._rewards import (
    GenerativePairwiseVerifier as GenerativePairwiseVerifier,
)
from fairseq2.recipes.lm._online_finetune._rewards import (
    GenerativePairwiseVerifierHandler as GenerativePairwiseVerifierHandler,
)
from fairseq2.recipes.lm._online_finetune._rewards import (
    GenerativePointwiseVerifier as GenerativePointwiseVerifier,
)
from fairseq2.recipes.lm._online_finetune._rewards import (
    GenerativePointwiseVerifierHandler as GenerativePointwiseVerifierHandler,
)
from fairseq2.recipes.lm._online_finetune._rewards import GSM8kVerifier as GSM8kVerifier
from fairseq2.recipes.lm._online_finetune._rewards import (
    GSM8kVerifierHandler as GSM8kVerifierHandler,
)
from fairseq2.recipes.lm._online_finetune._rewards import (
    MathVerifyHandler as MathVerifyHandler,
)
from fairseq2.recipes.lm._online_finetune._rewards import (
    VLLMOutputRewardHandler as VLLMOutputRewardHandler,
)
from fairseq2.recipes.lm._preference_finetune._config import (
    POCriterionSection as POCriterionSection,
)
from fairseq2.recipes.lm._preference_finetune._config import (
    POFinetuneConfig as POFinetuneConfig,
)
from fairseq2.recipes.lm._preference_finetune._config import (
    POFinetuneDatasetSection as POFinetuneDatasetSection,
)
from fairseq2.recipes.lm._preference_finetune._cpo import (
    CPO_FINETUNE_UNIT as CPO_FINETUNE_UNIT,
)
from fairseq2.recipes.lm._preference_finetune._cpo import (
    CpoFinetuneConfig as CpoFinetuneConfig,
)
from fairseq2.recipes.lm._preference_finetune._cpo import (
    CpoFinetuneUnit as CpoFinetuneUnit,
)
from fairseq2.recipes.lm._preference_finetune._cpo import (
    CpoFinetuneUnitHandler as CpoFinetuneUnitHandler,
)
from fairseq2.recipes.lm._preference_finetune._dpo import (
    DPO_FINETUNE_UNIT as DPO_FINETUNE_UNIT,
)
from fairseq2.recipes.lm._preference_finetune._dpo import (
    DpoFinetuneConfig as DpoFinetuneConfig,
)
from fairseq2.recipes.lm._preference_finetune._dpo import (
    DpoFinetuneUnit as DpoFinetuneUnit,
)
from fairseq2.recipes.lm._preference_finetune._dpo import (
    DpoFinetuneUnitHandler as DpoFinetuneUnitHandler,
)
from fairseq2.recipes.lm._preference_finetune._handler import (
    POFinetuneUnitHandler as POFinetuneUnitHandler,
)
from fairseq2.recipes.lm._preference_finetune._handler import (
    UnknownPOFinetuneUnitError as UnknownPOFinetuneUnitError,
)
from fairseq2.recipes.lm._preference_finetune._orpo import (
    ORPO_FINETUNE_UNIT as ORPO_FINETUNE_UNIT,
)
from fairseq2.recipes.lm._preference_finetune._orpo import (
    OrpoFinetuneConfig as OrpoFinetuneConfig,
)
from fairseq2.recipes.lm._preference_finetune._orpo import (
    OrpoFinetuneUnit as OrpoFinetuneUnit,
)
from fairseq2.recipes.lm._preference_finetune._orpo import (
    OrpoFinetuneUnitHandler as OrpoFinetuneUnitHandler,
)
from fairseq2.recipes.lm._preference_finetune._recipe import (
    load_po_finetuner as load_po_finetuner,
)
from fairseq2.recipes.lm._preference_finetune._recipe import (
    register_po_finetune_configs as register_po_finetune_configs,
)
from fairseq2.recipes.lm._preference_finetune._simpo import (
    SIMPO_FINETUNE_UNIT as SIMPO_FINETUNE_UNIT,
)
from fairseq2.recipes.lm._preference_finetune._simpo import (
    SimPOFinetuneConfig as SimPOFinetuneConfig,
)
from fairseq2.recipes.lm._preference_finetune._simpo import (
    SimPOFinetuneUnit as SimPOFinetuneUnit,
)
from fairseq2.recipes.lm._preference_finetune._simpo import (
    SimPOFinetuneUnitHandler as SimPOFinetuneUnitHandler,
)
from fairseq2.recipes.lm._text_generate import TextGenerateConfig as TextGenerateConfig
from fairseq2.recipes.lm._text_generate import (
    TextGenerateDatasetSection as TextGenerateDatasetSection,
)
from fairseq2.recipes.lm._text_generate import TextGenerateUnit as TextGenerateUnit
from fairseq2.recipes.lm._text_generate import (
    load_text_generator as load_text_generator,
)
from fairseq2.recipes.lm._text_generate import (
    register_text_generate_configs as register_text_generate_configs,
)
<<<<<<< HEAD
from fairseq2.recipes.lm._online_finetune._recipe import (
    register_online_finetune_configs,
    OnlineFinetuneUnitHandler,
    load_online_finetuner,
    OnlineFinetuneConfig,
)

from fairseq2.recipes.lm._online_finetune._recipe import (
    OnlineFinetuneDatasetSection as OnlineFinetuneDatasetSection,
)
from fairseq2.recipes.lm._online_finetune._online_dpo import (
    OnlineDpoFinetuneUnitHandler as OnlineDpoFinetuneUnitHandler,
)

# from fairseq2.recipes.lm._online_finetune._group_dpo import (
#     GroupDpoFinetuneUnitHandler as GroupDpoFinetuneUnitHandler,
# )
from fairseq2.recipes.lm._online_finetune._grpo import (
    GrpoFinetuneUnitHandler as GrpoFinetuneUnitHandler,
)
from fairseq2.recipes.lm._online_finetune._rewards import (
    VLLMOutputRewardHandler as VLLMOutputRewardHandler,
)
from fairseq2.recipes.lm._online_finetune._rewards import GSM8kVerifier as GSM8kVerifier
from fairseq2.recipes.lm._online_finetune._rewards import (
    GSM8kVerifierHandler as GSM8kVerifierHandler,
)

from fairseq2.recipes.lm._online_finetune._rewards import (
    SkyworkVerifier as SkyworkVerifier,
)
from fairseq2.recipes.lm._online_finetune._rewards import (
    SkyworkVerifierHandler as SkyworkVerifierHandler,
)

from fairseq2.recipes.lm._online_finetune._rewards import (
    AtheneVerifier as AtheneVerifier,
)
from fairseq2.recipes.lm._online_finetune._rewards import (
    AtheneVerifierHandler as AtheneVerifierHandler,
)

from fairseq2.recipes.lm._online_finetune._rewards import (
    MathVerifyHandler as MathVerifyHandler,
)

from fairseq2.recipes.lm._online_finetune._rewards import (
    GenerativePointwiseVerifier as GenerativePointwiseVerifier,
)
from fairseq2.recipes.lm._online_finetune._rewards import (
    GenerativePointwiseVerifierHandler as GenerativePointwiseVerifierHandler,
)

from fairseq2.recipes.lm._online_finetune._rewards import (
    GenerativePairwiseVerifier as GenerativePairwiseVerifier,
)
from fairseq2.recipes.lm._online_finetune._rewards import (
    GenerativePairwiseVerifierHandler as GenerativePairwiseVerifierHandler,
)

from fairseq2.recipes.lm._online_finetune._remote_model import (
    RemoteModelHandler as RemoteModelHandler,
)

from fairseq2.recipes.lm._online_finetune._remote_model import (
    NoEnvAtheneRewardPipeline as NoEnvAtheneRewardPipeline,
)

from fairseq2.recipes.lm._online_finetune._remote_model import (
    NoEnvGeneralVerifierPipeline as NoEnvGeneralVerifierPipeline,
)


=======
>>>>>>> 17999483
from fairseq2.recipes.lm._train import CausalLMTrainConfig as CausalLMTrainConfig
from fairseq2.recipes.lm._train import CausalLMTrainUnit as CausalLMTrainUnit
from fairseq2.recipes.lm._train import TextDatasetSection as TextDatasetSection
from fairseq2.recipes.lm._train import load_clm_trainer as load_clm_trainer
from fairseq2.recipes.lm._train import (
    register_clm_train_configs as register_clm_train_configs,
)<|MERGE_RESOLUTION|>--- conflicted
+++ resolved
@@ -195,82 +195,6 @@
 from fairseq2.recipes.lm._text_generate import (
     register_text_generate_configs as register_text_generate_configs,
 )
-<<<<<<< HEAD
-from fairseq2.recipes.lm._online_finetune._recipe import (
-    register_online_finetune_configs,
-    OnlineFinetuneUnitHandler,
-    load_online_finetuner,
-    OnlineFinetuneConfig,
-)
-
-from fairseq2.recipes.lm._online_finetune._recipe import (
-    OnlineFinetuneDatasetSection as OnlineFinetuneDatasetSection,
-)
-from fairseq2.recipes.lm._online_finetune._online_dpo import (
-    OnlineDpoFinetuneUnitHandler as OnlineDpoFinetuneUnitHandler,
-)
-
-# from fairseq2.recipes.lm._online_finetune._group_dpo import (
-#     GroupDpoFinetuneUnitHandler as GroupDpoFinetuneUnitHandler,
-# )
-from fairseq2.recipes.lm._online_finetune._grpo import (
-    GrpoFinetuneUnitHandler as GrpoFinetuneUnitHandler,
-)
-from fairseq2.recipes.lm._online_finetune._rewards import (
-    VLLMOutputRewardHandler as VLLMOutputRewardHandler,
-)
-from fairseq2.recipes.lm._online_finetune._rewards import GSM8kVerifier as GSM8kVerifier
-from fairseq2.recipes.lm._online_finetune._rewards import (
-    GSM8kVerifierHandler as GSM8kVerifierHandler,
-)
-
-from fairseq2.recipes.lm._online_finetune._rewards import (
-    SkyworkVerifier as SkyworkVerifier,
-)
-from fairseq2.recipes.lm._online_finetune._rewards import (
-    SkyworkVerifierHandler as SkyworkVerifierHandler,
-)
-
-from fairseq2.recipes.lm._online_finetune._rewards import (
-    AtheneVerifier as AtheneVerifier,
-)
-from fairseq2.recipes.lm._online_finetune._rewards import (
-    AtheneVerifierHandler as AtheneVerifierHandler,
-)
-
-from fairseq2.recipes.lm._online_finetune._rewards import (
-    MathVerifyHandler as MathVerifyHandler,
-)
-
-from fairseq2.recipes.lm._online_finetune._rewards import (
-    GenerativePointwiseVerifier as GenerativePointwiseVerifier,
-)
-from fairseq2.recipes.lm._online_finetune._rewards import (
-    GenerativePointwiseVerifierHandler as GenerativePointwiseVerifierHandler,
-)
-
-from fairseq2.recipes.lm._online_finetune._rewards import (
-    GenerativePairwiseVerifier as GenerativePairwiseVerifier,
-)
-from fairseq2.recipes.lm._online_finetune._rewards import (
-    GenerativePairwiseVerifierHandler as GenerativePairwiseVerifierHandler,
-)
-
-from fairseq2.recipes.lm._online_finetune._remote_model import (
-    RemoteModelHandler as RemoteModelHandler,
-)
-
-from fairseq2.recipes.lm._online_finetune._remote_model import (
-    NoEnvAtheneRewardPipeline as NoEnvAtheneRewardPipeline,
-)
-
-from fairseq2.recipes.lm._online_finetune._remote_model import (
-    NoEnvGeneralVerifierPipeline as NoEnvGeneralVerifierPipeline,
-)
-
-
-=======
->>>>>>> 17999483
 from fairseq2.recipes.lm._train import CausalLMTrainConfig as CausalLMTrainConfig
 from fairseq2.recipes.lm._train import CausalLMTrainUnit as CausalLMTrainUnit
 from fairseq2.recipes.lm._train import TextDatasetSection as TextDatasetSection
