# Copyright (c) Meta Platforms, Inc. and affiliates.
# All rights reserved.
#
# This source code is licensed under the BSD-style license found in the
# LICENSE file in the root directory of this source tree.

from __future__ import annotations

from fairseq2.recipes.lm._instruction_finetune import (
    InstructionFinetuneConfig as InstructionFinetuneConfig,
)
from fairseq2.recipes.lm._instruction_finetune import (
    InstructionFinetuneCriterion as InstructionFinetuneCriterion,
)
from fairseq2.recipes.lm._instruction_finetune import (
    InstructionFinetuneDatasetSection as InstructionFinetuneDatasetSection,
)
from fairseq2.recipes.lm._instruction_finetune import (
    InstructionFinetuneUnit as InstructionFinetuneUnit,
)
from fairseq2.recipes.lm._instruction_finetune import (
    InstructionLossEvalUnit as InstructionLossEvalUnit,
)
from fairseq2.recipes.lm._instruction_finetune import (
    load_instruction_finetuner as load_instruction_finetuner,
)
from fairseq2.recipes.lm._instruction_finetune import (
    register_instruction_finetune_configs as register_instruction_finetune_configs,
)
from fairseq2.recipes.lm._loss_eval import LMLossEvalConfig as LMLossEvalConfig
from fairseq2.recipes.lm._loss_eval import (
    LMLossEvalDatasetSection as LMLossEvalDatasetSection,
)
from fairseq2.recipes.lm._loss_eval import (
    load_lm_loss_evaluator as load_lm_loss_evaluator,
)
from fairseq2.recipes.lm._loss_eval import (
    register_lm_loss_eval_configs as register_lm_loss_eval_configs,
)
from fairseq2.recipes.lm._preference_finetune._common import (
    POCriterionSection as POCriterionSection,
)
from fairseq2.recipes.lm._preference_finetune._common import (
    POFinetuneMetricBag as POFinetuneMetricBag,
)
from fairseq2.recipes.lm._preference_finetune._cpo import (
    CPO_FINETUNE_UNIT as CPO_FINETUNE_UNIT,
)
from fairseq2.recipes.lm._preference_finetune._cpo import (
    CpoFinetuneConfig as CpoFinetuneConfig,
)
from fairseq2.recipes.lm._preference_finetune._cpo import (
    CpoFinetuneMetricBag as CpoFinetuneMetricBag,
)
from fairseq2.recipes.lm._preference_finetune._cpo import (
    CpoFinetuneUnit as CpoFinetuneUnit,
)
from fairseq2.recipes.lm._preference_finetune._cpo import (
    CpoFinetuneUnitHandler as CpoFinetuneUnitHandler,
)
from fairseq2.recipes.lm._preference_finetune._dpo import (
    DPO_FINETUNE_UNIT as DPO_FINETUNE_UNIT,
)
from fairseq2.recipes.lm._preference_finetune._dpo import (
    DpoFinetuneConfig as DpoFinetuneConfig,
)
from fairseq2.recipes.lm._preference_finetune._dpo import (
    DpoFinetuneMetricBag as DpoFinetuneMetricBag,
)
from fairseq2.recipes.lm._preference_finetune._dpo import (
    DpoFinetuneUnit as DpoFinetuneUnit,
)
from fairseq2.recipes.lm._preference_finetune._dpo import (
    DpoFinetuneUnitHandler as DpoFinetuneUnitHandler,
)
from fairseq2.recipes.lm._preference_finetune._handler import (
    POFinetuneUnitHandler as POFinetuneUnitHandler,
)
from fairseq2.recipes.lm._preference_finetune._handler import (
    UnknownPOFinetuneUnitError as UnknownPOFinetuneUnitError,
)
from fairseq2.recipes.lm._preference_finetune._orpo import (
    ORPO_FINETUNE_UNIT as ORPO_FINETUNE_UNIT,
)
from fairseq2.recipes.lm._preference_finetune._orpo import (
    OrpoFinetuneConfig as OrpoFinetuneConfig,
)
from fairseq2.recipes.lm._preference_finetune._orpo import (
    OrpoFinetuneMetricBag as OrpoFinetuneMetricBag,
)
from fairseq2.recipes.lm._preference_finetune._orpo import (
    OrpoFinetuneUnit as OrpoFinetuneUnit,
)
from fairseq2.recipes.lm._preference_finetune._orpo import (
    OrpoFinetuneUnitHandler as OrpoFinetuneUnitHandler,
)
from fairseq2.recipes.lm._preference_finetune._recipe import (
    POFinetuneConfig as POFinetuneConfig,
)
from fairseq2.recipes.lm._preference_finetune._recipe import (
    POFinetuneDatasetSection as POFinetuneDatasetSection,
)
from fairseq2.recipes.lm._preference_finetune._recipe import (
    load_po_finetuner as load_po_finetuner,
)
from fairseq2.recipes.lm._preference_finetune._recipe import (
    register_po_finetune_configs as register_po_finetune_configs,
)
from fairseq2.recipes.lm._preference_finetune._simpo import (
    SIMPO_FINETUNE_UNIT as SIMPO_FINETUNE_UNIT,
)
from fairseq2.recipes.lm._preference_finetune._simpo import (
    SimPOFinetuneConfig as SimPOFinetuneConfig,
)
from fairseq2.recipes.lm._preference_finetune._simpo import (
    SimPOFinetuneMetricBag as SimPOFinetuneMetricBag,
)
from fairseq2.recipes.lm._preference_finetune._simpo import (
    SimPOFinetuneUnit as SimPOFinetuneUnit,
)
from fairseq2.recipes.lm._preference_finetune._simpo import (
    SimPOFinetuneUnitHandler as SimPOFinetuneUnitHandler,
)
from fairseq2.recipes.lm._text_generate import TextGenerateConfig as TextGenerateConfig
from fairseq2.recipes.lm._text_generate import (
    TextGenerateDatasetSection as TextGenerateDatasetSection,
)
from fairseq2.recipes.lm._text_generate import TextGenerateUnit as TextGenerateUnit
from fairseq2.recipes.lm._text_generate import (
    load_text_generator as load_text_generator,
)
from fairseq2.recipes.lm._text_generate import (
    register_text_generate_configs as register_text_generate_configs,
)
from fairseq2.recipes.lm._online_finetune._recipe import (
    register_online_finetune_configs,
    OnlineFinetuneUnitHandler,
    load_online_finetuner,
    OnlineFinetuneConfig,
)
from fairseq2.recipes.lm._online_finetune._recipe import (
    OnlineFinetuneDatasetSection as OnlineFinetuneDatasetSection,
)
from fairseq2.recipes.lm._online_finetune._online_dpo import (
    OnlineDpoFinetuneUnitHandler as OnlineDpoFinetuneUnitHandler,
)
from fairseq2.recipes.lm._online_finetune._group_dpo import (
    GroupDpoFinetuneUnitHandler as GroupDpoFinetuneUnitHandler,
)
from fairseq2.recipes.lm._online_finetune._grpo import (
    GrpoFinetuneUnitHandler as GrpoFinetuneUnitHandler,
)
from fairseq2.recipes.lm._online_finetune._rewards import (
    VLLMOutputRewardHandler as VLLMOutputRewardHandler,
)
from fairseq2.recipes.lm._online_finetune._rewards import GSM8kVerifier as GSM8kVerifier
from fairseq2.recipes.lm._online_finetune._rewards import (
    GSM8kVerifierHandler as GSM8kVerifierHandler,
)

from fairseq2.recipes.lm._online_finetune._rewards import (
    AtheneVerifier as AtheneVerifier,
)
from fairseq2.recipes.lm._online_finetune._rewards import (
    AtheneVerifierHandler as AtheneVerifierHandler,
)
from fairseq2.recipes.lm._online_finetune._rewards import (
    MathVerifyHandler as MathVerifyHandler,
)

from fairseq2.recipes.lm._online_finetune._rewards import (
    GenerativePointwiseVerifier as GenerativePointwiseVerifier,
)
from fairseq2.recipes.lm._online_finetune._rewards import (
    GenerativePointwiseVerifierHandler as GenerativePointwiseVerifierHandler,
)

<<<<<<< HEAD
from fairseq2.recipes.lm._online_finetune._rewards import (
    GenerativePairwiseVerifier as GenerativePairwiseVerifier,
)
from fairseq2.recipes.lm._online_finetune._rewards import (
    GenerativePairwiseVerifierHandler as GenerativePairwiseVerifierHandler,
=======
from fairseq2.recipes.lm._online_finetune._remote_model import (
    RemoteModelHandler as RemoteModelHandler,
)

from fairseq2.recipes.lm._online_finetune._common import (
    NoEnvAtheneRewardPipeline as NoEnvAtheneRewardPipeline,
>>>>>>> 76be6596
)<|MERGE_RESOLUTION|>--- conflicted
+++ resolved
@@ -175,18 +175,17 @@
     GenerativePointwiseVerifierHandler as GenerativePointwiseVerifierHandler,
 )
 
-<<<<<<< HEAD
 from fairseq2.recipes.lm._online_finetune._rewards import (
     GenerativePairwiseVerifier as GenerativePairwiseVerifier,
 )
 from fairseq2.recipes.lm._online_finetune._rewards import (
     GenerativePairwiseVerifierHandler as GenerativePairwiseVerifierHandler,
-=======
+)
+
 from fairseq2.recipes.lm._online_finetune._remote_model import (
     RemoteModelHandler as RemoteModelHandler,
 )
 
 from fairseq2.recipes.lm._online_finetune._common import (
     NoEnvAtheneRewardPipeline as NoEnvAtheneRewardPipeline,
->>>>>>> 76be6596
 )