# Copyright (c) Meta Platforms, Inc. and affiliates.
# All rights reserved.
#
# This source code is licensed under the BSD-style license found in the
# LICENSE file in the root directory of this source tree.

from __future__ import annotations

<<<<<<< HEAD
import warnings
from contextlib import contextmanager
from dataclasses import dataclass
from typing import Any, Dict, Final, Iterator, Optional, Protocol, Sequence, Set, final
from warnings import catch_warnings
=======
from collections.abc import Iterator, Sequence
from contextlib import contextmanager
from dataclasses import dataclass
from typing import Any, Final, Protocol, final
>>>>>>> 6dc55c11

import torch
from torch import Tensor
from torch.distributed.fsdp import FullyShardedDataParallel as FSDP
from torch.distributed.fsdp.api import (
    BackwardPrefetch,
    CPUOffload,
    MixedPrecision,
    ShardedOptimStateDictConfig,
    ShardedStateDictConfig,
    ShardingStrategy,
    StateDictType,
)
from torch.nn import Module, Parameter

from fairseq2.gang import Gang
from fairseq2.logging import get_log_writer
from fairseq2.nn.utils.module import (
    apply_to_parameters,
    infer_device,
    reset_non_persistent_buffers,
    reset_parameters,
    to_empty,
)
from fairseq2.typing import DataType, Device

log = get_log_writer(__name__)


def to_fsdp(
    module: Module,
    gang: Gang,
    wrap_policy: FSDPWrapPolicy | None,
    *,
    ignored_modules: Sequence[Module] | None = None,
    skip_init: bool = False,
    broadcast_state: bool = False,
    memory_policy: FSDPMemoryPolicy | None = None,
    reshard_after_forward: bool = True,
    local_world_size: int | None = None,
    mixed_precision_dtype: DataType | None = None,
    fp32_reduce: bool = False,
) -> FSDP:
    """Wrap ``module`` with FSDP.

    :param module:
        The module to wrap.
    :param gang:
        The gang over which to shard ``module``.
    :param wrap_policy:
        The FSDP wrap policy to apply to ``module``. If ``None``, wraps only
        ``module`` itself.
    :param ignored_param_names:
        The ignored parameter names. Can contain regular expressions.
    :param skip_init:
        Not used.
    :param broadcast_state:
        If ``True``, each FSDP module will broadcast its parameters and buffers
        from rank 0 to ensure that they are replicated across all processes.
    :param memory_policy:
        The policy to instruct FSDP when and how to allocate memory.
    :param reshard_after_forward:
        If ``True``, unshards the parameters before the forward pass and only
        reshards them after the backward pass.
    :param local_world_size:
        If not ``None``, enables hybrid sharding. ``gang`` will be split into
        sub-gangs each containing ``local_world_size`` number of consecutive
        processes. The model will be fully sharded within each sub-gang and
        will be replicated across sub-gangs.
    :param mixed_precision_dtype:
        If not ``None``, parameters, buffers, and gradients will use this data
        type during forward and backward passes. Outside forward and backward
        passes, the model will be kept in full precision.
    :param fp32_reduce:
        If ``True``, the gradients will be reduced in full precision. Only
        relevant if ``mixed_precision_dtype`` is not ``None``.
    """
    if local_world_size is not None:
        if local_world_size == 0:
            raise ValueError(
                f"`local_world_size` must be greater than 0, but is {local_world_size} instead."
            )

        if local_world_size > gang.size:
            raise ValueError(
                f"`local_world_size` must be less than or equal to `gang.size` ({gang.size}), but is {local_world_size} instead."
            )

        if gang.size % local_world_size != 0:
            raise ValueError(
                f"`gang.size` ({gang.size}) must be divisible by `local_world_size` ({local_world_size})."
            )

        # TODO(balioglu): Finish!
        raise NotImplementedError("`local_world_size` is not supported yet.")
    else:
        if reshard_after_forward:
            sharding_strategy = ShardingStrategy.FULL_SHARD
        else:
            sharding_strategy = ShardingStrategy.SHARD_GRAD_OP

    if memory_policy is None:
        memory_policy = FSDP_STANDARD_MEMORY_POLICY

    if skip_init:
        log.warning("`skip_init` parameter has no effect and will be removed in a future release.")  # fmt: skip

    param_init_fn = None

    module_device = infer_device(module)
    if module_device.type == "meta":
        if gang.rank == 0:
            skip_init = not broadcast_state
        else:
            skip_init = True

        param_init_fn = FSDPParameterInitializer(gang.device, skip_init)

    if mixed_precision_dtype is None:
        mp = None
    elif mixed_precision_dtype == torch.float32:
        mp = None
    else:
        reduce_dtype = torch.float32 if fp32_reduce else mixed_precision_dtype

        mp = MixedPrecision(
            param_dtype=mixed_precision_dtype,
            reduce_dtype=reduce_dtype,
            buffer_dtype=None,
        )

    kwargs: dict[str, Any] = {}

    # As of PyTorch 2.0, FSDP initialization fails in certain settings when an
    # empty `ignored_states` is specified (e.g. `sync_module_states` is set).
    if ignored_modules:
        kwargs["ignored_states"] = ignored_modules

    fsdp = FSDP(
        module,
        process_group=gang.as_process_group(),
        sharding_strategy=sharding_strategy,
        cpu_offload=CPUOffload() if memory_policy.cpu_offload else None,
        auto_wrap_policy=wrap_policy,
        backward_prefetch=memory_policy.backward_prefetch,
        mixed_precision=mp,
        param_init_fn=param_init_fn,
        device_id=gang.device,
        sync_module_states=broadcast_state,
        forward_prefetch=False,
        limit_all_gathers=memory_policy.limit_all_gathers,
        use_orig_params=True,
        **kwargs,
    )

    with catch_warnings:
        warnings.simplefilter("ignore")  # Suppress the future warning from torch.distributed.fsdp.*

        FSDP.set_state_dict_type(
            fsdp,
            StateDictType.SHARDED_STATE_DICT,
            state_dict_config=ShardedStateDictConfig(offload_to_cpu=True),
            optim_state_dict_config=ShardedOptimStateDictConfig(offload_to_cpu=True),
        )

    return fsdp


class FSDPWrapPolicy(Protocol):
    """Represents an FSDP wrap policy."""

    def __call__(self, module: Module, recurse: bool, non_wrapped_numel: int) -> bool:
        """
        :param module:
            The module to apply the policy to.
        :param recurse:
            If ``False``, the return value specifies whether ``module`` should
            have FSDP applied; if ``True``, the return value specifies whether
            the traversal should continue into the module's subtree.
        :param non_wrapped_numel:
            The number of elements that have not yet been wrapped.

        :returns:
            See the description of the ``recurse`` parameter.
        """


@final
@dataclass(frozen=True)
class FSDPMemoryPolicy:
    """Specifies the device memory usage policy of an FSDP module."""

    backward_prefetch: BackwardPrefetch | None
    """The backward prefetch mode for all-gathers. For more information, check
    out the same named parameter of :class:`FSDP`."""

    limit_all_gathers: bool
    """If ``True``, FSDP explicitly synchronizes the CPU thread to ensure GPU
    memory use from only two consecutive FSDP instances. For more information,
    check out the same named parameter of :class:`FSDP`."""

    cpu_offload: bool
    """If ``True``, FSDP offloads parameters not involved in computation to CPU.
    For more information, check out :class:`CPUOffload`."""


FSDP_STANDARD_MEMORY_POLICY: Final = FSDPMemoryPolicy(
    backward_prefetch=BackwardPrefetch.BACKWARD_PRE,
    limit_all_gathers=True,
    cpu_offload=False,
)
"""Enables backward prefetching."""


FSDP_LOW_MEMORY_POLICY: Final = FSDPMemoryPolicy(
    backward_prefetch=BackwardPrefetch.BACKWARD_POST,
    limit_all_gathers=True,
    cpu_offload=False,
)
"""Enables backward prefetching with low-memory pressure."""


FSDP_VERY_LOW_MEMORY_POLICY: Final = FSDPMemoryPolicy(
    backward_prefetch=None,
    limit_all_gathers=True,
    cpu_offload=True,
)
"""Disables communication and computation overlap and offloads parameters to CPU."""


@final
class FSDPParameterInitializer:
    """Initializes the parameters and buffers of an FSDP module.

    This is a convenience callable to pass to the ``param_init_fn`` parameter of
    :class:`FSDP`. It moves the parameters and buffers residing on a meta device
    onto ``device`` and initializes them.

    Usage:

    >>> model = MyModel(..., device=Device("meta"))
    >>>
    >>> fsdp_model = FullyShardedDataParallel(
    ...     ..., param_init_fn=FSDPParameterInitializer(Device("cuda:0"))
    ... )
    """

    _module_memo: set[Module]
    _memo: dict[Tensor, Tensor]
    _device: Device
    _skip_init: bool

    def __init__(self, device: Device, skip_init: bool = False) -> None:
        """
        :param device:
            The device onto which to move the parameters and buffers.
        :param skip_init:
            If ``True``, skips initializing the parameters and buffers after
            moving them onto ``device``. The non-persistent buffers are always
            initialized regardless of ``skip_init``.
        """
        self._module_memo = set()
        self._memo = {}
        self._device = device
        self._skip_init = skip_init

    def __call__(self, module: Module) -> None:
        """
        :param module:
            An FSDP module or submodule.
        """
        if module in self._module_memo:
            return

        to_empty(module, self._device, recurse=False, memo=self._memo)

        if not self._skip_init:
            reset_parameters(module, recurse=False)
        else:
            # Non-persistent buffers are never part of module's state, so we
            # have to initialize them even with `skip_init`.
            reset_non_persistent_buffers(module, recurse=False)

        self._module_memo.add(module)


# mypy: disable-error-code="method-assign"


@contextmanager
def summon_fsdp_for_validation(module: Module) -> Iterator[None]:
    """Unshard the parameters of ``module`` and use the non-FSDP forward method."""
    if not isinstance(module, FSDP):
        yield
    else:
        mp = module.mixed_precision or MixedPrecision()

        # This is ugly, but our only option. We monkey-patch FSDP modules to
        # replace their `forward` methods with the wrapped `forward` methods.
        # Otherwise, FSDP fails to shard parameters at the end of the call.
        def disable_fsdp_forward(module_: Module) -> None:
            for m in module_.modules():
                if isinstance(m, FSDP):
                    m._fs2_backup_forward = m.forward  # type: ignore[assignment]

                    m.forward = m.module.forward

        def enable_fsdp_forward(module_: Module) -> None:
            for m in module_.modules():
                if isinstance(m, FSDP):
                    m.forward = m._fs2_backup_forward

                    del m._fs2_backup_forward

        def maybe_cast_dtype(t: Tensor) -> Tensor:
            dtype = mp.param_dtype if isinstance(t, Parameter) else mp.buffer_dtype

            if dtype is None:
                return t

            return t.to(dtype)

        with FSDP.summon_full_params(module, writeback=False):
            disable_fsdp_forward(module)

            apply_to_parameters(module, maybe_cast_dtype)

            try:
                yield
            finally:
                enable_fsdp_forward(module)<|MERGE_RESOLUTION|>--- conflicted
+++ resolved
@@ -6,18 +6,12 @@
 
 from __future__ import annotations
 
-<<<<<<< HEAD
 import warnings
-from contextlib import contextmanager
-from dataclasses import dataclass
-from typing import Any, Dict, Final, Iterator, Optional, Protocol, Sequence, Set, final
-from warnings import catch_warnings
-=======
 from collections.abc import Iterator, Sequence
 from contextlib import contextmanager
 from dataclasses import dataclass
 from typing import Any, Final, Protocol, final
->>>>>>> 6dc55c11
+from warnings import catch_warnings
 
 import torch
 from torch import Tensor
