# Copyright (c) Meta Platforms, Inc. and affiliates.
# All rights reserved.
#
# This source code is licensed under the BSD-style license found in the
# LICENSE file in the root directory of this source tree.

from __future__ import annotations

import ray

from fairseq2.context import RuntimeContext
from fairseq2.recipes.lm import (  # GroupDpoFinetuneUnitHandler,
    AtheneVerifierHandler,
    CpoFinetuneUnitHandler,
    DpoFinetuneUnitHandler,
    GeneralVerifierExtractorHandler,
    GenerativePairwiseVerifierHandler,
    GenerativePointwiseVerifierHandler,
    GrpoFinetuneUnitHandler,
    GSM8kVerifierHandler,
    J1PairwiseScoreExtractorHandler,
    J1PointwiseExtractorHandler,
    JudgmentExtractorHandler,
    MathVerifyHandler,
<<<<<<< HEAD
    SkyworkVerifierHandler,
    AtheneVerifierHandler,
    GenerativePointwiseVerifierHandler,
    GenerativePairwiseVerifierHandler,
    VLLMOutputRewardHandler,
    RemoteModelHandler,
=======
>>>>>>> 17999483
    NoEnvAtheneRewardPipeline,
    NoEnvGeneralVerifierPipeline,
    OnlineDpoFinetuneUnitHandler,
    OnlineFinetuneUnitHandler,
    OrpoFinetuneUnitHandler,
    POFinetuneUnitHandler,
    RemoteModelHandler,
    SimPOFinetuneUnitHandler,
    VLLMOutputRewardHandler,
)


def _register_po_finetune_units(context: RuntimeContext) -> None:
    registry = context.get_registry(POFinetuneUnitHandler)

    handler: POFinetuneUnitHandler

    # CPO
    handler = CpoFinetuneUnitHandler()

    registry.register(handler.name, handler)

    # DPO
    handler = DpoFinetuneUnitHandler(context)

    registry.register(handler.name, handler)

    # ORPO
    handler = OrpoFinetuneUnitHandler()

    registry.register(handler.name, handler)

    # SimPO
    handler = SimPOFinetuneUnitHandler()

    registry.register(handler.name, handler)


def _register_online_finetune_units(context: RuntimeContext) -> None:
    registry = context.get_registry(OnlineFinetuneUnitHandler)

    # finetune units

    handler: OnlineFinetuneUnitHandler

    # Online DPO
    handler = OnlineDpoFinetuneUnitHandler(context)
    registry.register(handler.name, handler)

    # # Group DPO
    # handler = GroupDpoFinetuneUnitHandler(context)
    # registry.register(handler.name, handler)

    # GRPO
    handler = GrpoFinetuneUnitHandler(context)
    registry.register(handler.name, handler)

    # reward models

    registry = context.get_registry(VLLMOutputRewardHandler)

    # GSM8kVerifier
    handler = GSM8kVerifierHandler()
    registry.register(handler.name, handler)
    
    # SkyworkVerifier
    handler = SkyworkVerifierHandler()
    registry.register(handler.name, handler)

    # AtheneVerifier
    handler = AtheneVerifierHandler()
    registry.register(handler.name, handler)

    # MathVerify
    handler = MathVerifyHandler()
    registry.register(handler.name, handler)

    # GenerativePointwiseVerifier
    handler = GenerativePointwiseVerifierHandler()
    registry.register(handler.name, handler)

    # GenerativePairwiseVerifier
    handler = GenerativePairwiseVerifierHandler()
    registry.register(handler.name, handler)

    registry = context.get_registry(RemoteModelHandler)

    # NoEnvAtheneRewardPipeline
    handler = NoEnvAtheneRewardPipeline
    registry.register(handler.name, handler)

    # NoEnvGeneralVerifierPipeline
    handler = NoEnvGeneralVerifierPipeline
    registry.register(handler.name, handler)

    # Generative judgment extractors
    registry = context.get_registry(JudgmentExtractorHandler)

    handler = J1PointwiseExtractorHandler()
    registry.register(handler.name, handler)

    handler = J1PairwiseScoreExtractorHandler()
    registry.register(handler.name, handler)

    handler = GeneralVerifierExtractorHandler()
    registry.register(handler.name, handler)<|MERGE_RESOLUTION|>--- conflicted
+++ resolved
@@ -22,15 +22,6 @@
     J1PointwiseExtractorHandler,
     JudgmentExtractorHandler,
     MathVerifyHandler,
-<<<<<<< HEAD
-    SkyworkVerifierHandler,
-    AtheneVerifierHandler,
-    GenerativePointwiseVerifierHandler,
-    GenerativePairwiseVerifierHandler,
-    VLLMOutputRewardHandler,
-    RemoteModelHandler,
-=======
->>>>>>> 17999483
     NoEnvAtheneRewardPipeline,
     NoEnvGeneralVerifierPipeline,
     OnlineDpoFinetuneUnitHandler,
