--- conflicted
+++ resolved
@@ -74,15 +74,9 @@
     )
 
     registrar.register_family(
-<<<<<<< HEAD
-        GENERIC_PROMPT_DATASET_FAMILY,
-        GenericPromptDataset,
-        GenericPromptDataset.from_path,
-=======
         JSONL_DATASET_FAMILY,
         JsonlDataset,
         JsonlDataset.from_path,
->>>>>>> b739c75e
     )
     # fmt: on
 
