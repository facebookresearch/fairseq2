# Copyright (c) Meta Platforms, Inc. and affiliates.
# All rights reserved.
#
# This source code is licensed under the BSD-style license found in the
# LICENSE file in the root directory of this source tree.

from __future__ import annotations

import os
from typing import Mapping

from fairseq2.assets import (
    AssetDirectories,
    AssetDownloadManager,
    CompositeAssetDownloadManager,
    HuggingFaceHub,
    InProcAssetDownloadManager,
    NoopAssetDownloadManager,
    StandardAssetStore,
)
from fairseq2.context import RuntimeContext
from fairseq2.extensions import run_extensions
<<<<<<< HEAD
from fairseq2.setup._asset import register_assets
from fairseq2.setup._chatbots import register_chatbots
from fairseq2.setup._cluster import register_clusters
from fairseq2.setup._datasets import register_dataset_families
from fairseq2.setup._generation import (
    register_beam_search_algorithms,
    register_samplers,
    register_seq2seq_generators,
    register_seq_generators,
)
from fairseq2.setup._lr_schedulers import register_lr_schedulers
from fairseq2.setup._metric_recorders import register_metric_recorders
from fairseq2.setup._metrics import register_metric_descriptors
from fairseq2.setup._models import register_model_families
from fairseq2.setup._optim import register_optimizers
from fairseq2.setup._po_finetune_units import (
    register_po_finetune_units,
    register_online_finetune_units,
)
from fairseq2.setup._profilers import register_profilers
from fairseq2.setup._recipes import register_recipes
from fairseq2.setup._text_tokenizers import register_text_tokenizer_families
from fairseq2.utils.file import FileSystem, LocalFileSystem


class _SetupState(Enum):
    NOT_CALLED = 0
    IN_CALL = 1
    CALLED = 2


_setup_state: _SetupState = _SetupState.NOT_CALLED


def setup_fairseq2() -> None:
    """
    Sets up fairseq2.

    As part of the initialization, this function also registers extensions
    with via setuptools' `entry-point`__ mechanism. See
    :doc:`/basics/runtime_extensions` for more information.

    .. important::

        This function must be called before using any of the fairseq2 APIs.

    .. __: https://setuptools.pypa.io/en/latest/userguide/entry_point.html
    """
    global _setup_state
=======
from fairseq2.file_system import FileSystem, LocalFileSystem
from fairseq2.utils.progress import NoopProgressReporter, ProgressReporter
>>>>>>> 55db8d86

# isort: split

from fairseq2.setup._asset import _register_assets
from fairseq2.setup._chatbots import _register_chatbots
from fairseq2.setup._cluster import _register_clusters
from fairseq2.setup._datasets import _register_dataset_families
from fairseq2.setup._generation import (
    _register_beam_search_algorithms,
    _register_samplers,
    _register_seq2seq_generators,
    _register_seq_generators,
)
from fairseq2.setup._lr_schedulers import _register_lr_schedulers
from fairseq2.setup._metric_recorders import _register_metric_recorders
from fairseq2.setup._metrics import _register_metric_descriptors
from fairseq2.setup._models import _register_model_families
from fairseq2.setup._optim import _register_optimizers
from fairseq2.setup._po_finetune_units import _register_po_finetune_units
from fairseq2.setup._profilers import _register_profilers
from fairseq2.setup._recipes import _register_recipes
from fairseq2.setup._text_tokenizers import _register_text_tokenizer_families


def setup_library(progress_reporter: ProgressReporter | None = None) -> RuntimeContext:
    env = os.environ

    file_system = LocalFileSystem()

    asset_store = StandardAssetStore()

    asset_download_manager = _create_asset_download_manager(env, file_system)

<<<<<<< HEAD
    context = RuntimeContext(env, asset_store, asset_download_manager, file_system)

    register_assets(context)
    register_beam_search_algorithms(context)
    register_chatbots(context)
    register_clusters(context)
    register_dataset_families(context)
    register_lr_schedulers(context)
    register_metric_descriptors(context)
    register_metric_recorders(context)
    register_model_families(context)
    register_optimizers(context)
    register_po_finetune_units(context)
    register_online_finetune_units(context)
    register_profilers(context)
    register_recipes(context)
    register_samplers(context)
    register_seq2seq_generators(context)
    register_seq_generators(context)
    register_text_tokenizer_families(context)

    run_extensions("fairseq2.extension", context)
=======
    if progress_reporter is None:
        progress_reporter = NoopProgressReporter()

    context = RuntimeContext(
        env, asset_store, asset_download_manager, file_system, progress_reporter
    )

    context.wall_watch.start()

    _register_assets(context)
    _register_beam_search_algorithms(context)
    _register_chatbots(context)
    _register_clusters(context)
    _register_dataset_families(context)
    _register_lr_schedulers(context)
    _register_metric_descriptors(context)
    _register_metric_recorders(context)
    _register_model_families(context)
    _register_optimizers(context)
    _register_po_finetune_units(context)
    _register_profilers(context)
    _register_recipes(context)
    _register_samplers(context)
    _register_seq2seq_generators(context)
    _register_seq_generators(context)
    _register_text_tokenizer_families(context)

    signature = "extension_function(context: RuntimeContext) -> None"

    run_extensions("fairseq2.extension", signature, context)
>>>>>>> 55db8d86

    return context


def _create_asset_download_manager(
    env: Mapping[str, str], file_system: FileSystem
) -> AssetDownloadManager:
    asset_dirs = AssetDirectories(env, file_system)

    asset_cache_dir = asset_dirs.get_cache_dir()

    noop_download_manager = NoopAssetDownloadManager()

    in_proc_download_manager = InProcAssetDownloadManager(asset_cache_dir)

    hg_download_manager = HuggingFaceHub()

    return CompositeAssetDownloadManager(
        {
            "file": noop_download_manager,
            "https": in_proc_download_manager,
            "hg": hg_download_manager,
        }
    )<|MERGE_RESOLUTION|>--- conflicted
+++ resolved
@@ -20,60 +20,8 @@
 )
 from fairseq2.context import RuntimeContext
 from fairseq2.extensions import run_extensions
-<<<<<<< HEAD
-from fairseq2.setup._asset import register_assets
-from fairseq2.setup._chatbots import register_chatbots
-from fairseq2.setup._cluster import register_clusters
-from fairseq2.setup._datasets import register_dataset_families
-from fairseq2.setup._generation import (
-    register_beam_search_algorithms,
-    register_samplers,
-    register_seq2seq_generators,
-    register_seq_generators,
-)
-from fairseq2.setup._lr_schedulers import register_lr_schedulers
-from fairseq2.setup._metric_recorders import register_metric_recorders
-from fairseq2.setup._metrics import register_metric_descriptors
-from fairseq2.setup._models import register_model_families
-from fairseq2.setup._optim import register_optimizers
-from fairseq2.setup._po_finetune_units import (
-    register_po_finetune_units,
-    register_online_finetune_units,
-)
-from fairseq2.setup._profilers import register_profilers
-from fairseq2.setup._recipes import register_recipes
-from fairseq2.setup._text_tokenizers import register_text_tokenizer_families
-from fairseq2.utils.file import FileSystem, LocalFileSystem
-
-
-class _SetupState(Enum):
-    NOT_CALLED = 0
-    IN_CALL = 1
-    CALLED = 2
-
-
-_setup_state: _SetupState = _SetupState.NOT_CALLED
-
-
-def setup_fairseq2() -> None:
-    """
-    Sets up fairseq2.
-
-    As part of the initialization, this function also registers extensions
-    with via setuptools' `entry-point`__ mechanism. See
-    :doc:`/basics/runtime_extensions` for more information.
-
-    .. important::
-
-        This function must be called before using any of the fairseq2 APIs.
-
-    .. __: https://setuptools.pypa.io/en/latest/userguide/entry_point.html
-    """
-    global _setup_state
-=======
 from fairseq2.file_system import FileSystem, LocalFileSystem
 from fairseq2.utils.progress import NoopProgressReporter, ProgressReporter
->>>>>>> 55db8d86
 
 # isort: split
 
@@ -107,30 +55,6 @@
 
     asset_download_manager = _create_asset_download_manager(env, file_system)
 
-<<<<<<< HEAD
-    context = RuntimeContext(env, asset_store, asset_download_manager, file_system)
-
-    register_assets(context)
-    register_beam_search_algorithms(context)
-    register_chatbots(context)
-    register_clusters(context)
-    register_dataset_families(context)
-    register_lr_schedulers(context)
-    register_metric_descriptors(context)
-    register_metric_recorders(context)
-    register_model_families(context)
-    register_optimizers(context)
-    register_po_finetune_units(context)
-    register_online_finetune_units(context)
-    register_profilers(context)
-    register_recipes(context)
-    register_samplers(context)
-    register_seq2seq_generators(context)
-    register_seq_generators(context)
-    register_text_tokenizer_families(context)
-
-    run_extensions("fairseq2.extension", context)
-=======
     if progress_reporter is None:
         progress_reporter = NoopProgressReporter()
 
@@ -161,7 +85,6 @@
     signature = "extension_function(context: RuntimeContext) -> None"
 
     run_extensions("fairseq2.extension", signature, context)
->>>>>>> 55db8d86
 
     return context
 
