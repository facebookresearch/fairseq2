--- conflicted
+++ resolved
@@ -10,12 +10,8 @@
 import subprocess
 import time
 from abc import ABC, abstractmethod
-<<<<<<< HEAD
-=======
 from collections.abc import Collection, Iterable
->>>>>>> 8afb4303
 from contextlib import closing
-from collections.abc import Collection, Iterable
 from random import Random
 from typing import Any, Dict, final
 
