--- conflicted
+++ resolved
@@ -6,11 +6,7 @@
 
 from __future__ import annotations
 
-<<<<<<< HEAD
-from fairseq2.models.qwen._checkpoint import QWEN_KEY_MAP as QWEN_KEY_MAP
-=======
 from fairseq2.models.qwen._checkpoint import _QWEN_HG_KEY_MAP as _QWEN_HG_KEY_MAP
->>>>>>> b739c75e
 from fairseq2.models.qwen._checkpoint import (
     convert_qwen_checkpoint as convert_qwen_checkpoint,
 )
