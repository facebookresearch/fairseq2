# Copyright (c) Meta Platforms, Inc. and affiliates.
# All rights reserved.
#
# This source code is licensed under the BSD-style license found in the
# LICENSE file in the root directory of this source tree.

from __future__ import annotations

<<<<<<< HEAD
from fairseq2.models.utils.checkpoint import convert_checkpoint, create_reverse_key_map

try:
    import transformers.models as transformers_models  # type: ignore[import-not-found]
    from transformers import PretrainedConfig
except ImportError:
    raise ImportError(
        "transformers package is required to fetch Qwen Config for export purpose, run `pip install transformers`"
    )

# isort: split

from fairseq2.models.qwen import QWEN_KEY_MAP
from fairseq2.models.qwen._config import QwenConfig


def export_qwen_checkpoint(
    checkpoint: dict[str, object], config: QwenConfig
) -> tuple[dict[str, object], PretrainedConfig]:
    hg_config = _convert_config(config)

    hg_checkpoint = _convert_checkpoint(checkpoint, config)

    return hg_checkpoint, hg_config


def _convert_config(config: QwenConfig) -> PretrainedConfig:
    config_cls = getattr(transformers_models, config.hg_config_class)

    config_mapped_to_hg = {
=======
from pathlib import Path

from fairseq2.models.utils.checkpoint import convert_checkpoint, create_reverse_key_map
from fairseq2.models.utils.hg import save_hg_checkpoint

# isort: split

from fairseq2.models.qwen._checkpoint import _QWEN_HG_KEY_MAP
from fairseq2.models.qwen._config import QwenConfig


def save_as_hg_qwen(
    save_dir: Path, checkpoint: dict[str, object], config: QwenConfig
) -> None:
    hg_checkpoint = _convert_to_hg_checkpoint(checkpoint, config)

    hg_config: dict[str, object] = {
>>>>>>> 31cf1262
        "hidden_size": config.model_dim,
        "max_position_embeddings": config.max_seq_len,
        "vocab_size": config.vocab_size,
        "tie_word_embeddings": config.tied_embeddings,
        "num_hidden_layers": config.num_layers,
        "num_attention_heads": config.num_attn_heads,
        "num_key_value_heads": config.num_key_value_heads,
        "intermediate_size": config.ffn_inner_dim,
        "head_dim": config.head_dim,
        "rope_theta": config.rope_theta,
    }
    if config.hg_architecture == "Qwen3ForCausalLM":
        hg_config["head_dim"] = config.head_dim

    save_hg_checkpoint(
        save_dir,
        hg_checkpoint,
        config.hg_config_class,
        hg_config,
        config.hg_architecture,
    )

    hg_config = config_cls()

    for k, v in config_mapped_to_hg.items():
        if getattr(hg_config, k, None) is not None:
            setattr(hg_config, k, v)

    # always add architectures in the end since its used by vllm
    setattr(hg_config, "architectures", config.hg_architectures)

    return hg_config


def _convert_to_hg_checkpoint(
    checkpoint: dict[str, object], config: QwenConfig
) -> dict[str, object]:
<<<<<<< HEAD

    checkpoint = convert_checkpoint(checkpoint, create_reverse_key_map(QWEN_KEY_MAP))
=======
    key_map = create_reverse_key_map(_QWEN_HG_KEY_MAP)

    hg_checkpoint = convert_checkpoint(checkpoint, key_map)
>>>>>>> 31cf1262

    if config.tied_embeddings:
        del hg_checkpoint["lm_head.weight"]

    return hg_checkpoint<|MERGE_RESOLUTION|>--- conflicted
+++ resolved
@@ -6,38 +6,6 @@
 
 from __future__ import annotations
 
-<<<<<<< HEAD
-from fairseq2.models.utils.checkpoint import convert_checkpoint, create_reverse_key_map
-
-try:
-    import transformers.models as transformers_models  # type: ignore[import-not-found]
-    from transformers import PretrainedConfig
-except ImportError:
-    raise ImportError(
-        "transformers package is required to fetch Qwen Config for export purpose, run `pip install transformers`"
-    )
-
-# isort: split
-
-from fairseq2.models.qwen import QWEN_KEY_MAP
-from fairseq2.models.qwen._config import QwenConfig
-
-
-def export_qwen_checkpoint(
-    checkpoint: dict[str, object], config: QwenConfig
-) -> tuple[dict[str, object], PretrainedConfig]:
-    hg_config = _convert_config(config)
-
-    hg_checkpoint = _convert_checkpoint(checkpoint, config)
-
-    return hg_checkpoint, hg_config
-
-
-def _convert_config(config: QwenConfig) -> PretrainedConfig:
-    config_cls = getattr(transformers_models, config.hg_config_class)
-
-    config_mapped_to_hg = {
-=======
 from pathlib import Path
 
 from fairseq2.models.utils.checkpoint import convert_checkpoint, create_reverse_key_map
@@ -55,7 +23,6 @@
     hg_checkpoint = _convert_to_hg_checkpoint(checkpoint, config)
 
     hg_config: dict[str, object] = {
->>>>>>> 31cf1262
         "hidden_size": config.model_dim,
         "max_position_embeddings": config.max_seq_len,
         "vocab_size": config.vocab_size,
@@ -93,14 +60,9 @@
 def _convert_to_hg_checkpoint(
     checkpoint: dict[str, object], config: QwenConfig
 ) -> dict[str, object]:
-<<<<<<< HEAD
-
-    checkpoint = convert_checkpoint(checkpoint, create_reverse_key_map(QWEN_KEY_MAP))
-=======
     key_map = create_reverse_key_map(_QWEN_HG_KEY_MAP)
 
     hg_checkpoint = convert_checkpoint(checkpoint, key_map)
->>>>>>> 31cf1262
 
     if config.tied_embeddings:
         del hg_checkpoint["lm_head.weight"]
