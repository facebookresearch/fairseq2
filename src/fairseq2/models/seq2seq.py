# Copyright (c) Meta Platforms, Inc. and affiliates.
# All rights reserved.
#
# This source code is licensed under the BSD-style license found in the
# LICENSE file in the root directory of this source tree.

from __future__ import annotations

from abc import ABC, abstractmethod
from dataclasses import dataclass

from torch import Tensor
from torch.nn import Module
from typing_extensions import override

from fairseq2.data import VocabularyInfo
from fairseq2.device import SupportsDeviceTransfer
from fairseq2.models.sequence import SequenceBatch, SequenceModelOutput
from fairseq2.nn.padding import PaddingMask
from fairseq2.typing import Device


class Seq2SeqModel(Module, ABC):
    """Represents a sequence-to-sequence model."""

    max_target_seq_len: int
    target_vocab_info: VocabularyInfo

    def __init__(
        self,
        max_target_seq_len: int,
        target_vocab_info: VocabularyInfo,
    ) -> None:
        """
        :param max_target_seq_len:
            The maximum length of sequences produced by the model.
        :param target_vocab_info:
            The vocabulary information of sequences produced by the model.
        """
        super().__init__()

        self.max_target_seq_len = max_target_seq_len
        self.target_vocab_info = target_vocab_info

    @abstractmethod
    def forward(self, batch: Seq2SeqBatch) -> SequenceModelOutput:
        """
        :param batch:
            The batch of sequences to process.
        """


@dataclass
class Seq2SeqBatch(SupportsDeviceTransfer):
    """Represents a sequence-to-sequence batch."""

    source_seqs: Tensor
    """The source sequences. *Shape:* :math:`(N,S_{src},*)`, where :math:`N` is
    the batch size, :math:`S_{src}` is the source sequence length, and :math:`*`
    is any number of sequence-specific dimensions including none."""

    source_padding_mask: PaddingMask | None
    """The padding mask of :attr:`source_seqs`. *Shape:* :math:`(N,S_{src})`,
    where :math:`N` is the batch size and :math:`S_{src}` is the source sequence
    length."""

    target_seqs: Tensor
    """The target sequences. *Shape:* :math:`(N,S_{tgt},*)`, where :math:`N` is
    the batch size, :math:`S_{tgt}` is the target sequence length, and :math:`*`
    is any number of sequence-specific dimensions including none."""

    target_padding_mask: PaddingMask | None
    """The padding mask of :attr:`target_seqs`. *Shape:* :math:`(N,S_{tgt})`,
    where :math:`N` is the batch size and :math:`S_{tgt}` is the target sequence
    length."""

    example: object = None
    """The data example from which this batch was constructed."""

    @property
    def batch_size(self) -> int:
        """The size of the batch dimension."""
        return self.target_seqs.size(0)

    def num_source_elements(self) -> int:
        """Return the number of source elements in the batch."""
        if self.source_padding_mask is None:
            return self.source_seqs.numel()

        return int(self.source_padding_mask.seq_lens.sum())

    def num_target_elements(self) -> int:
        """Return the number of target elements in the batch."""
        if self.target_padding_mask is None:
            return self.target_seqs.numel()

        return int(self.target_padding_mask.seq_lens.sum())

<<<<<<< HEAD
    def to_device(self, device: Device) -> Seq2SeqBatch:
        """Move the batch to the given device.

        :param device:
            The device to which to move the batch.
        :returns:
            The batch moved to the given device.
        """
        return Seq2SeqBatch(
            self.source_seqs.to(device),
            (
                self.source_padding_mask.to(device)
                if self.source_padding_mask is not None
                else None
            ),
            self.target_seqs.to(device),
            (
                self.target_padding_mask.to(device)
                if self.target_padding_mask is not None
                else None
            ),
            self.example,
        )
=======
    @override
    def to(self, device: Device) -> None:
        self.source_seqs = self.source_seqs.to(device)

        if self.source_padding_mask is not None:
            self.source_padding_mask = self.source_padding_mask.to(device)

        self.target_seqs = self.target_seqs.to(device)

        if self.target_padding_mask is not None:
            self.target_padding_mask = self.target_padding_mask.to(device)
>>>>>>> d7b26249


def as_auto_regressive_input(batch: Seq2SeqBatch) -> tuple[Seq2SeqBatch, SequenceBatch]:
    """Use ``batch`` to train an auto-regressive model.

    :returns:
        The tuple of input and target batches.
    """
    if (seq_len := batch.target_seqs.size(1)) < 2:
        raise ValueError(
            f"The sequence length of `batch.target_seqs` must be at least 2 for training, but is {seq_len} instead."
        )

    seqs, targets = batch.target_seqs[:, :-1], batch.target_seqs[:, 1:]

    if batch.target_padding_mask is None:
        padding_mask = None
    else:
        padding_mask = batch.target_padding_mask.trim(1)

    batch = Seq2SeqBatch(
        batch.source_seqs,
        batch.source_padding_mask,
        seqs,
        padding_mask,
        batch.example,
    )

    target_batch = SequenceBatch(targets, padding_mask)

    return batch, target_batch<|MERGE_RESOLUTION|>--- conflicted
+++ resolved
@@ -96,7 +96,6 @@
 
         return int(self.target_padding_mask.seq_lens.sum())
 
-<<<<<<< HEAD
     def to_device(self, device: Device) -> Seq2SeqBatch:
         """Move the batch to the given device.
 
@@ -120,19 +119,6 @@
             ),
             self.example,
         )
-=======
-    @override
-    def to(self, device: Device) -> None:
-        self.source_seqs = self.source_seqs.to(device)
-
-        if self.source_padding_mask is not None:
-            self.source_padding_mask = self.source_padding_mask.to(device)
-
-        self.target_seqs = self.target_seqs.to(device)
-
-        if self.target_padding_mask is not None:
-            self.target_padding_mask = self.target_padding_mask.to(device)
->>>>>>> d7b26249
 
 
 def as_auto_regressive_input(batch: Seq2SeqBatch) -> tuple[Seq2SeqBatch, SequenceBatch]:
