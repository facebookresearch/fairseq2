# Copyright (c) Meta Platforms, Inc. and affiliates.
# All rights reserved.
#
# This source code is licensed under the BSD-style license found in the
# LICENSE file in the root directory of this source tree.

from typing import Optional, Tuple, final

import torch
import torch.nn as nn
from torch import Tensor
from torch.nn import Module, Parameter

from fairseq2.nn.padding import PaddingMask
from fairseq2.nn.utils.mask import compute_row_mask
from fairseq2.typing import DataType, Device


@final
class Wav2Vec2Masker(Module):
    """Masks extracted features as described in Section 3.1 of
    :cite:t:`https://doi.org/10.48550/arxiv.2006.11477`."""

    temporal_span_len: int
    max_temporal_mask_prob: float
    temporal_mask_embed: Parameter
    spatial_span_len: int
    max_spatial_mask_prob: float

    def __init__(
        self,
        model_dim: int,
        temporal_span_len: int = 10,
        max_temporal_mask_prob: float = 0.65,
        min_num_temporal_mask_spans: int = 2,
        spatial_span_len: int = 10,
        max_spatial_mask_prob: float = 0.0,
        min_num_spatial_mask_spans: int = 2,
        *,
        device: Optional[Device] = None,
        dtype: Optional[DataType] = None,
    ) -> None:
        """
        :param model_dim:
            The dimensionality of the model.
        :param temporal_span_len:
            The length of each temporal mask span that is applied over time
            steps.
        :param max_temporal_mask_prob:
            The maximum probability of masking a time step. Note that, due to
            mask span overlap, the effective probability will be lower.
        :param spatial_span_len:
            The length of each spatial mask span that is applied over features.
        :param max_spatial_mask_prob:
            The maximum probability of masking a feature. Note that, due to mask
            span overlap, the effective probability will be lower.
        """
        super().__init__()

        if max_temporal_mask_prob == 0.0:
            raise ValueError("`max_temporal_mask_prob` must be greater than 0.")

        self.temporal_span_len = temporal_span_len
        self.max_temporal_mask_prob = max_temporal_mask_prob
        self.min_num_temporal_mask_spans = min_num_temporal_mask_spans

        self.temporal_mask_embed = Parameter(
            torch.empty((model_dim,), device=device, dtype=dtype)
        )

        self.spatial_span_len = spatial_span_len
        self.max_spatial_mask_prob = max_spatial_mask_prob
        self.min_num_spatial_mask_spans = min_num_spatial_mask_spans

        self.reset_parameters()

    def reset_parameters(self) -> None:
        """Reset the parameters and buffers of the module."""
        nn.init.uniform_(self.temporal_mask_embed)

    def forward(
        self, seqs: Tensor, padding_mask: Optional[PaddingMask]
    ) -> Tuple[Tensor, Tensor]:
        """
        :param seqs:
            The sequences to mask. *Shape:* :math:`(N,S,M)`, where :math:`N` is
            the batch size, :math:`S` is the sequence length, and :math:`M` is
            the dimensionality of the model.
        :param seq_lens:
            An array where each element represents the length of the sequence at
            the same index in ``seqs``. *Shape:* :math:`(N)`, where :math:`N` is
            the batch size.

        :returns:
            - The input sequences with mask applied. *Shape:* Same as ``seqs``.
            - The temporal mask that has been applied to ``seqs``. *Shape:*
              :math:`(N,S)`, where :math:`N` is the batch size and :math`S` is
              the sequence length.
        """
        batch_size, seq_len, model_dim = seqs.shape

        # Temporal mask over time steps.
        temporal_mask = compute_row_mask(
            shape=(batch_size, seq_len),
            span_len=self.temporal_span_len,
            max_mask_prob=self.max_temporal_mask_prob,
            row_lens=padding_mask.seq_lens if padding_mask is not None else None,
            min_num_spans=self.min_num_temporal_mask_spans,
            device=seqs.device,
        )

        assert temporal_mask is not None

<<<<<<< HEAD
        seqs[temporal_mask] = self.temporal_mask_embed.to(dtype=seqs.dtype)
=======
        seqs[temporal_mask] = self.temporal_mask_embed.type_as(seqs)
>>>>>>> 0de1d343

        if self.max_spatial_mask_prob > 0.0:
            # Spatial mask over features.
            # (N, M)
            spatial_mask = compute_row_mask(
                shape=(batch_size, model_dim),
                span_len=self.spatial_span_len,
                max_mask_prob=self.max_spatial_mask_prob,
                min_num_spans=self.min_num_spatial_mask_spans,
                device=seqs.device,
            )

            assert spatial_mask is not None

            # (N, M) -> (N, S, M)
            spatial_mask = spatial_mask.unsqueeze(1).expand(-1, seq_len, -1)

            seqs[spatial_mask] = 0.0

        return seqs, temporal_mask

    def extra_repr(self) -> str:
        """:meta private:"""
        return (
            f"temporal_span_len={self.temporal_span_len}, "
            f"max_temporal_mask_prob={self.max_temporal_mask_prob}, "
            f"min_num_temporal_mask_spans={self.min_num_temporal_mask_spans}, "
            f"spatial_span_len={self.spatial_span_len}, "
            f"max_spatial_mask_prob={self.max_spatial_mask_prob}, "
            f"min_num_spatial_mask_spans={self.min_num_spatial_mask_spans}"
        )


def extract_masked_elements(seqs: Tensor, temporal_mask: Tensor) -> Tensor:
    """Extract masked elements from ``seqs``.

    :param seqs:
        The sequences. *Shape:* :math:`(N,S,M)`, where :math:`N` is the batch
        size, :math:`S` is the sequence length, and :math:`M` is the
        dimensionality of the model.
    :param temporal_mask:
        The temporal mask. *Shape:* :math:`(N,S)`, where :math:`N` is the batch
        size and :math`S` is the sequence length.
    """
    batch_size = seqs.size(0)

    # (N, S, M) -> (N x T, M)
    seqs = seqs[temporal_mask]

    # (N x T, M) -> (N, T, M)
    return seqs.unflatten(0, (batch_size, -1))  # type: ignore[no-any-return]<|MERGE_RESOLUTION|>--- conflicted
+++ resolved
@@ -111,11 +111,7 @@
 
         assert temporal_mask is not None
 
-<<<<<<< HEAD
-        seqs[temporal_mask] = self.temporal_mask_embed.to(dtype=seqs.dtype)
-=======
         seqs[temporal_mask] = self.temporal_mask_embed.type_as(seqs)
->>>>>>> 0de1d343
 
         if self.max_spatial_mask_prob > 0.0:
             # Spatial mask over features.
