--- conflicted
+++ resolved
@@ -403,7 +403,6 @@
         config.vocab_info.size = 9656
         return config
 
-<<<<<<< HEAD
     @wav2vec2_asr_arch("7b_v4_exp_tokenizer")
     def v4_exp_tokenizer_7b() -> Wav2Vec2AsrConfig:
         config = bib1143_7b()
@@ -440,7 +439,7 @@
             boh_idx=4792,
             eoh_idx=4793,
         )
-=======
+
     @wav2vec2_asr_arch("3b_v3_tokenizer")
     def v3_tokenizer_3b() -> Wav2Vec2AsrConfig:
         config = bib1143_3b()
@@ -457,5 +456,4 @@
     def v3_tokenizer_300m() -> Wav2Vec2AsrConfig:
         config = bib1143_300m()
         config.vocab_info.size = 9656
->>>>>>> 565e5e8c
         return config