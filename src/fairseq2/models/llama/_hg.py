# Copyright (c) Meta Platforms, Inc. and affiliates.
# All rights reserved.
#
# This source code is licensed under the BSD-style license found in the
# LICENSE file in the root directory of this source tree.

from __future__ import annotations

from pathlib import Path
from typing import cast

import torch
from torch import Tensor

from fairseq2.models.utils.checkpoint import (
    convert_checkpoint,
    create_reverse_key_map,
    get_converted_key,
)
from fairseq2.models.utils.hg import save_hg_checkpoint

# isort: split

from fairseq2.models.llama._checkpoint import _LLAMA_HG_KEY_MAP
from fairseq2.models.llama._config import LLaMAConfig


def save_as_hg_llama(
    save_dir: Path, checkpoint: dict[str, object], config: LLaMAConfig
) -> None:
    hg_checkpoint = _convert_to_hg_checkpoint(checkpoint, config)

    hg_config = _convert_to_hg_config(config)

    save_hg_checkpoint(
        save_dir,
        hg_checkpoint,
        config.hg_config_class,
        hg_config,
        config.hg_architecture,
    )


def _convert_to_hg_checkpoint(
    checkpoint: dict[str, object], config: LLaMAConfig
) -> dict[str, object]:
    head_dim = config.model_dim // config.num_attn_heads

    def permute_rotary(w: Tensor, num_heads: int) -> Tensor:
        # (H, M) -> (H_d, D / 2, 2, M)
        w = w.view(num_heads, head_dim // 2, 2, config.model_dim)

        # (H_d, D / 2, 2, M) -> (H_d, 2, D / 2, m)
        w = w.transpose(1, 2)

        # (H_d, 2, D / 2, M) -> (H, M)
        return w.reshape(-1, config.model_dim)

    for idx in range(config.num_layers):
        q_key = f"decoder.layers.{idx}.self_attn.q_proj.weight"
        k_key = f"decoder.layers.{idx}.self_attn.k_proj.weight"

        q_proj = cast(Tensor, checkpoint[q_key])
        k_proj = cast(Tensor, checkpoint[k_key])

        q_proj = permute_rotary(q_proj, config.num_attn_heads)
        k_proj = permute_rotary(k_proj, config.num_key_value_heads)

        checkpoint[q_key] = q_proj
        checkpoint[k_key] = k_proj

    key_map = create_reverse_key_map(_LLAMA_HG_KEY_MAP)

    hg_checkpoint = convert_checkpoint(checkpoint, key_map)

    if config.tied_embeddings:
        del hg_checkpoint["lm_head.weight"]

    return hg_checkpoint


def _convert_to_hg_config(config: LLaMAConfig) -> dict[str, object]:
    multiplier = config.ffn_inner_dim_multiplier

    multiple_of = config.ffn_inner_dim_multiple_of

    intermediate_size = multiple_of * ((int(multiplier * int(8 * config.model_dim / 3)) + multiple_of - 1) // multiple_of)  # fmt: skip

    if config.rope_scale is not None:
        rope_scale = {
            "factor": config.rope_scale.factor,
            "low_freq_factor": config.rope_scale.frequency_factors[0],
            "high_freq_factor": config.rope_scale.frequency_factors[1],
            "original_max_position_embeddings": config.rope_scale.original_context_length,
            "rope_type": "llama3",
        }
    else:
        rope_scale = None

    # TODO: improve!
    if config.vocab_size == 32_000:  # LLaMA 1 and 2
        bos_idx = 1
        eos_idx = 2
    else:
        bos_idx = 128_000
        eos_idx = 128_001

    return {
        "bos_token_id": bos_idx,
        "eos_token_id": eos_idx,
        "hidden_size": config.model_dim,
        "intermediate_size": intermediate_size,
        "max_position_embeddings": config.max_seq_len,
        "model_type": "llama",
        "num_attention_heads": config.num_attn_heads,
        "num_hidden_layers": config.num_layers,
        "num_key_value_heads": config.num_key_value_heads,
        "rms_norm_eps": 1e-5,
        "rope_scaling": rope_scale,
        "rope_theta": config.rope_theta,
        "tie_word_embeddings": config.tied_embeddings,
        "vocab_size": config.vocab_size,
<<<<<<< HEAD
    }


def _convert_parameter(
    name: str, parameter: torch.nn.Parameter, config: LLaMAConfig
) -> dict[str, object]:
    head_dim = config.model_dim // config.num_attn_heads

    def permute_rotary(w: Tensor, num_heads: int) -> Tensor:
        # (H, M) -> (H_d, D / 2, 2, M)
        w = w.view(num_heads, head_dim // 2, 2, config.model_dim)

        # (H_d, D / 2, 2, M) -> (H_d, 2, D / 2, m)
        w = w.transpose(1, 2)

        # (H_d, 2, D / 2, M) -> (H, M)
        return w.reshape(-1, config.model_dim)

    if "q_proj" in name:
        parameter = permute_rotary(parameter, config.num_attn_heads)

    if "k_proj" in name:
        parameter = permute_rotary(parameter, config.num_key_value_heads)

    key_map = {
        # fmt: off
        r"decoder\.layers\.([0-9]+)\.self_attn\.q_proj.":      r"model.layers.\1.self_attn.q_proj.",
        r"decoder\.layers\.([0-9]+)\.self_attn\.k_proj.":      r"model.layers.\1.self_attn.k_proj.",
        r"decoder\.layers\.([0-9]+)\.self_attn\.v_proj.":      r"model.layers.\1.self_attn.v_proj.",
        r"decoder\.layers\.([0-9]+)\.self_attn\.output_proj.": r"model.layers.\1.self_attn.o_proj.",
        r"decoder\.layers\.([0-9]+)\.ffn_layer_norm\.":        r"model.layers.\1.post_attention_layernorm.",
        r"decoder\.layers\.([0-9]+)\.ffn.gate_proj\.":         r"model.layers.\1.mlp.gate_proj.",
        r"decoder\.layers\.([0-9]+)\.ffn.output_proj\.":       r"model.layers.\1.mlp.down_proj.",
        r"decoder\.layers\.([0-9]+)\.ffn.inner_proj\.":        r"model.layers.\1.mlp.up_proj.",
        r"decoder\.layers\.([0-9]+)\.self_attn_layer_norm\.":  r"model.layers.\1.input_layernorm.",
        r"decoder\.layer_norm\.":                              r"model.norm.",
        r"decoder_frontend.embed\.":                           r"model.embed_tokens.",
        r"final_proj\.":                                       r"lm_head.",
        # fmt: on
    }

    converted_name = get_converted_key(name, key_map)

    return converted_name, parameter
=======
        "head_dim": config.model_dim // config.num_attn_heads,
    }
>>>>>>> b9a8a1e9
<|MERGE_RESOLUTION|>--- conflicted
+++ resolved
@@ -120,7 +120,7 @@
         "rope_theta": config.rope_theta,
         "tie_word_embeddings": config.tied_embeddings,
         "vocab_size": config.vocab_size,
-<<<<<<< HEAD
+        "head_dim": config.model_dim // config.num_attn_heads,
     }
 
 
@@ -164,8 +164,4 @@
 
     converted_name = get_converted_key(name, key_map)
 
-    return converted_name, parameter
-=======
-        "head_dim": config.model_dim // config.num_attn_heads,
-    }
->>>>>>> b9a8a1e9
+    return converted_name, parameter