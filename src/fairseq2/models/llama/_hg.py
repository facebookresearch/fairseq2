--- conflicted
+++ resolved
@@ -12,20 +12,8 @@
 from torch import Tensor
 import torch
 
-<<<<<<< HEAD
-from fairseq2.models.utils.checkpoint import convert_checkpoint, get_converted_key
-
-try:
-    import transformers.models as transformers_models  # type: ignore[import-not-found]
-    from transformers import PretrainedConfig  # type: ignore[import-not-found]
-except ImportError:
-    raise ImportError(
-        "transformers package is required to fetch Qwen Config for export purpose, run `pip install transformers`"
-    )
-=======
 from fairseq2.models.utils.checkpoint import convert_checkpoint, create_reverse_key_map
 from fairseq2.models.utils.hg import save_hg_checkpoint
->>>>>>> b739c75e
 
 # isort: split
 
@@ -50,115 +38,6 @@
 
 
 def _convert_to_hg_checkpoint(
-    checkpoint: dict[str, object], config: LLaMAConfig
-<<<<<<< HEAD
-) -> tuple[dict[str, object], PretrainedConfig]:
-    hg_config = _convert_config(config)
-=======
-) -> dict[str, object]:
-    head_dim = config.model_dim // config.num_attn_heads
-
-    def permute_rotary(w: Tensor, num_heads: int) -> Tensor:
-        # (H, M) -> (H_d, D / 2, 2, M)
-        w = w.view(num_heads, head_dim // 2, 2, config.model_dim)
-
-        # (H_d, D / 2, 2, M) -> (H_d, 2, D / 2, m)
-        w = w.transpose(1, 2)
-
-        # (H_d, 2, D / 2, M) -> (H, M)
-        return w.reshape(-1, config.model_dim)
->>>>>>> b739c75e
-
-    for idx in range(config.num_layers):
-        q_key = f"decoder.layers.{idx}.self_attn.q_proj.weight"
-        k_key = f"decoder.layers.{idx}.self_attn.k_proj.weight"
-
-        q_proj = cast(Tensor, checkpoint[q_key])
-        k_proj = cast(Tensor, checkpoint[k_key])
-
-        q_proj = permute_rotary(q_proj, config.num_attn_heads)
-        k_proj = permute_rotary(k_proj, config.num_key_value_heads)
-
-        checkpoint[q_key] = q_proj
-        checkpoint[k_key] = k_proj
-
-    key_map = create_reverse_key_map(_LLAMA_HG_KEY_MAP)
-
-    hg_checkpoint = convert_checkpoint(checkpoint, key_map)
-
-    if config.tied_embeddings:
-        del hg_checkpoint["lm_head.weight"]
-
-    return hg_checkpoint
-
-
-<<<<<<< HEAD
-def _convert_config(config: LLaMAConfig) -> PretrainedConfig:
-=======
-def _convert_to_hg_config(config: LLaMAConfig) -> dict[str, object]:
->>>>>>> b739c75e
-    multiplier = config.ffn_inner_dim_multiplier
-
-    multiple_of = config.ffn_inner_dim_multiple_of
-
-    intermediate_size = multiple_of * ((int(multiplier * int(8 * config.model_dim / 3)) + multiple_of - 1) // multiple_of)  # fmt: skip
-
-    if config.rope_scale is not None:
-        rope_scale = {
-            "factor": config.rope_scale.factor,
-            "low_freq_factor": config.rope_scale.frequency_factors[0],
-            "high_freq_factor": config.rope_scale.frequency_factors[1],
-            "original_max_position_embeddings": config.rope_scale.original_context_length,
-            "rope_type": "llama3",
-        }
-    else:
-        rope_scale = None
-
-    # TODO: improve!
-    if config.vocab_size == 32_000:  # LLaMA 1 and 2
-        bos_idx = 1
-        eos_idx = 2
-    else:
-        bos_idx = 128_000
-        eos_idx = 128_001
-
-<<<<<<< HEAD
-    config_cls = getattr(transformers_models, config.hg_config_class)
-
-    config_mapped_to_hg = {
-=======
-    return {
->>>>>>> b739c75e
-        "bos_token_id": bos_idx,
-        "eos_token_id": eos_idx,
-        "hidden_size": config.model_dim,
-        "intermediate_size": intermediate_size,
-        "max_position_embeddings": config.max_seq_len,
-        "model_type": "llama",
-        "num_attention_heads": config.num_attn_heads,
-        "num_hidden_layers": config.num_layers,
-        "num_key_value_heads": config.num_key_value_heads,
-        "rms_norm_eps": 1e-5,
-        "rope_scaling": rope_scale,
-        "rope_theta": config.rope_theta,
-        "tie_word_embeddings": config.tied_embeddings,
-        "vocab_size": config.vocab_size,
-<<<<<<< HEAD
-    }
-
-    hg_config = config_cls()
-
-    for k, v in config_mapped_to_hg.items():
-        if getattr(hg_config, k, None) is not None:
-            setattr(hg_config, k, v)
-
-    # always add architectures in the end since its used by vllm
-    setattr(hg_config, "architectures", config.hg_architectures)
-
-    return hg_config
-
-
-def _convert_checkpoint(
     checkpoint: dict[str, object], config: LLaMAConfig
 ) -> dict[str, object]:
     head_dim = config.model_dim // config.num_attn_heads
@@ -186,72 +65,55 @@
         checkpoint[q_key] = q_proj
         checkpoint[k_key] = k_proj
 
-    key_map = {
-        # fmt: off
-        r"decoder\.layers\.([0-9]+)\.self_attn\.q_proj.":      r"model.layers.\1.self_attn.q_proj.",
-        r"decoder\.layers\.([0-9]+)\.self_attn\.k_proj.":      r"model.layers.\1.self_attn.k_proj.",
-        r"decoder\.layers\.([0-9]+)\.self_attn\.v_proj.":      r"model.layers.\1.self_attn.v_proj.",
-        r"decoder\.layers\.([0-9]+)\.self_attn\.output_proj.": r"model.layers.\1.self_attn.o_proj.",
-        r"decoder\.layers\.([0-9]+)\.ffn_layer_norm\.":        r"model.layers.\1.post_attention_layernorm.",
-        r"decoder\.layers\.([0-9]+)\.ffn.gate_proj\.":         r"model.layers.\1.mlp.gate_proj.",
-        r"decoder\.layers\.([0-9]+)\.ffn.output_proj\.":       r"model.layers.\1.mlp.down_proj.",
-        r"decoder\.layers\.([0-9]+)\.ffn.inner_proj\.":        r"model.layers.\1.mlp.up_proj.",
-        r"decoder\.layers\.([0-9]+)\.self_attn_layer_norm\.":  r"model.layers.\1.input_layernorm.",
-        r"decoder\.layer_norm\.":                              r"model.norm.",
-        r"decoder_frontend.embed\.":                           r"model.embed_tokens.",
-        r"final_proj\.":                                       r"lm_head.",
-        # fmt: on
-    }
+    key_map = create_reverse_key_map(_LLAMA_HG_KEY_MAP)
 
-    checkpoint = convert_checkpoint(checkpoint, key_map)
+    hg_checkpoint = convert_checkpoint(checkpoint, key_map)
 
     if config.tied_embeddings:
-        del checkpoint["lm_head.weight"]
+        del hg_checkpoint["lm_head.weight"]
 
-    return checkpoint
+    return hg_checkpoint
 
 
-def _convert_parameter(name: str,
-    parameter: torch.nn.Parameter, config: LLaMAConfig
-) -> dict[str, object]:
-    head_dim = config.model_dim // config.num_attn_heads
+def _convert_to_hg_config(config: LLaMAConfig) -> dict[str, object]:
+    multiplier = config.ffn_inner_dim_multiplier
 
-    def permute_rotary(w: Tensor, num_heads: int) -> Tensor:
-        # (H, M) -> (H_d, D / 2, 2, M)
-        w = w.view(num_heads, head_dim // 2, 2, config.model_dim)
+    multiple_of = config.ffn_inner_dim_multiple_of
 
-        # (H_d, D / 2, 2, M) -> (H_d, 2, D / 2, m)
-        w = w.transpose(1, 2)
+    intermediate_size = multiple_of * ((int(multiplier * int(8 * config.model_dim / 3)) + multiple_of - 1) // multiple_of)  # fmt: skip
 
-        # (H_d, 2, D / 2, M) -> (H, M)
-        return w.reshape(-1, config.model_dim)
+    if config.rope_scale is not None:
+        rope_scale = {
+            "factor": config.rope_scale.factor,
+            "low_freq_factor": config.rope_scale.frequency_factors[0],
+            "high_freq_factor": config.rope_scale.frequency_factors[1],
+            "original_max_position_embeddings": config.rope_scale.original_context_length,
+            "rope_type": "llama3",
+        }
+    else:
+        rope_scale = None
 
-    if "q_proj" in name:
-        parameter = permute_rotary(parameter, config.num_attn_heads)
+    # TODO: improve!
+    if config.vocab_size == 32_000:  # LLaMA 1 and 2
+        bos_idx = 1
+        eos_idx = 2
+    else:
+        bos_idx = 128_000
+        eos_idx = 128_001
 
-    if "k_proj" in name:
-        parameter = permute_rotary(parameter, config.num_key_value_heads)
-
-    key_map = {
-        # fmt: off
-        r"decoder\.layers\.([0-9]+)\.self_attn\.q_proj.":      r"model.layers.\1.self_attn.q_proj.",
-        r"decoder\.layers\.([0-9]+)\.self_attn\.k_proj.":      r"model.layers.\1.self_attn.k_proj.",
-        r"decoder\.layers\.([0-9]+)\.self_attn\.v_proj.":      r"model.layers.\1.self_attn.v_proj.",
-        r"decoder\.layers\.([0-9]+)\.self_attn\.output_proj.": r"model.layers.\1.self_attn.o_proj.",
-        r"decoder\.layers\.([0-9]+)\.ffn_layer_norm\.":        r"model.layers.\1.post_attention_layernorm.",
-        r"decoder\.layers\.([0-9]+)\.ffn.gate_proj\.":         r"model.layers.\1.mlp.gate_proj.",
-        r"decoder\.layers\.([0-9]+)\.ffn.output_proj\.":       r"model.layers.\1.mlp.down_proj.",
-        r"decoder\.layers\.([0-9]+)\.ffn.inner_proj\.":        r"model.layers.\1.mlp.up_proj.",
-        r"decoder\.layers\.([0-9]+)\.self_attn_layer_norm\.":  r"model.layers.\1.input_layernorm.",
-        r"decoder\.layer_norm\.":                              r"model.norm.",
-        r"decoder_frontend.embed\.":                           r"model.embed_tokens.",
-        r"final_proj\.":                                       r"lm_head.",
-        # fmt: on
-    }
-
-    converted_name = get_converted_key(name, key_map)
-
-    return converted_name, parameter
-=======
-    }
->>>>>>> b739c75e
+    return {
+        "bos_token_id": bos_idx,
+        "eos_token_id": eos_idx,
+        "hidden_size": config.model_dim,
+        "intermediate_size": intermediate_size,
+        "max_position_embeddings": config.max_seq_len,
+        "model_type": "llama",
+        "num_attention_heads": config.num_attn_heads,
+        "num_hidden_layers": config.num_layers,
+        "num_key_value_heads": config.num_key_value_heads,
+        "rms_norm_eps": 1e-5,
+        "rope_scaling": rope_scale,
+        "rope_theta": config.rope_theta,
+        "tie_word_embeddings": config.tied_embeddings,
+        "vocab_size": config.vocab_size,
+    }