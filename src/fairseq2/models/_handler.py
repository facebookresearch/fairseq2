# Copyright (c) Meta Platforms, Inc. and affiliates.
# All rights reserved.
#
# This source code is licensed under the BSD-style license found in the
# LICENSE file in the root directory of this source tree.

from __future__ import annotations

from abc import ABC, abstractmethod
from collections.abc import Iterable
from functools import partial
from pathlib import Path
from typing import Any, Protocol, TypeVar, final

from torch import Tensor
from torch.nn import Module
from typing_extensions import override

try:
    from transformers import PretrainedConfig  # type: ignore[import-not-found]
except ImportError:
    raise ImportError("transformers is required for model export config handling")

from fairseq2.assets import (
    AssetCard,
    AssetCardError,
    AssetCardFieldNotFoundError,
    AssetDownloadManager,
)
from fairseq2.config_registry import ConfigNotFoundError, ConfigProvider
from fairseq2.data_type import DataType, default_dtype
from fairseq2.device import CPU, META_DEVICE
from fairseq2.error import ContractError, NotSupportedError
from fairseq2.gang import Gangs
from fairseq2.models.utils.checkpoint import load_checkpoint
from fairseq2.models.utils.sharder import ModelSharder, ShardSpec
from fairseq2.nn.data_parallel import FSDPGranularity, FSDPWrapper, load_with_sdp_gang
from fairseq2.nn.utils.module import (
    reset_non_persistent_buffers,
    to_device,
    to_empty,
)
from fairseq2.utils.merge import MergeError, merge_object
from fairseq2.utils.progress import ProgressReporter
from fairseq2.utils.structured import StructureError, structure, unstructure
from fairseq2.utils.validation import validate

# isort: split

from fairseq2.models._checkpoint import CheckpointError, CheckpointLoader
from fairseq2.models._error import (
    ModelConfigLoadError,
    ModelLoadError,
    UnknownModelArchitectureError,
    model_asset_card_error,
)


class ModelHandler(ABC):
    @abstractmethod
    def get_arch_config(self, arch: str | None) -> object: ...

    @abstractmethod
    def load_config(self, card: AssetCard) -> object: ...

    @abstractmethod
    def create(
        self, config: object, gangs: Gangs, dtype: DataType, meta: bool
    ) -> Module: ...

    @abstractmethod
    def load(
        self,
        card: AssetCard,
        gangs: Gangs,
        dtype: DataType,
        config: object,
        *,
        mmap: bool = False,
    ) -> Module: ...

    @abstractmethod
    def load_from_path(
        self,
        path: Path,
        name: str,
        config: object,
        gangs: Gangs,
        dtype: DataType,
        *,
        mmap: bool = False,
        restrict: bool | None = None,
    ) -> Module: ...

    @abstractmethod
    def iter_checkpoint(
        self,
        path: Path,
        config: object,
        gangs: Gangs,
        *,
        mmap: bool = False,
        restrict: bool | None = None,
    ) -> Iterable[tuple[str, Tensor]]: ...

    @abstractmethod
    def compile(self, model: Module, *args: Any, **kwargs: Any) -> None: ...

    @abstractmethod
    def apply_activation_checkpointing(
        self, model: Module, *, every_nth_layer: int = 1
    ) -> None: ...

    @abstractmethod
    def apply_fsdp(
        self, model: Module, granularity: FSDPGranularity, wrapper: FSDPWrapper
    ) -> None: ...

    @abstractmethod
    def save_as_hugging_face(
        self, save_dir: Path, checkpoint: dict[str, object], config: object
    ) -> None: ...

    @property
    @abstractmethod
    def family(self) -> str: ...

    @property
    @abstractmethod
    def kls(self) -> type[Module]: ...

    @property
    @abstractmethod
    def config_kls(self) -> type[object]: ...

    @property
    @abstractmethod
    def supports_meta(self) -> bool: ...

    @property
    @abstractmethod
    def supports_model_parallelism(self) -> bool: ...

    @property
    @abstractmethod
    def supports_compilation(self) -> bool: ...

    @property
    @abstractmethod
    def supports_activation_checkpointing(self) -> bool: ...

    @property
    @abstractmethod
    def supports_fsdp(self) -> bool: ...

    @property
    @abstractmethod
    def supports_hugging_face(self) -> bool: ...


ModelT_co = TypeVar("ModelT_co", bound=Module, covariant=True)

ModelConfigT_contra = TypeVar("ModelConfigT_contra", contravariant=True)


class ModelFactory(Protocol[ModelConfigT_contra, ModelT_co]):
    def __call__(self, config: ModelConfigT_contra) -> ModelT_co: ...


class CheckpointConverter(Protocol[ModelConfigT_contra]):
    def __call__(
        self, checkpoint: dict[str, object], config: ModelConfigT_contra
    ) -> dict[str, object]: ...


ModelT_contra = TypeVar("ModelT_contra", bound=Module, contravariant=True)


class ShardSpecsProvider(Protocol[ModelConfigT_contra]):
    def __call__(self, config: ModelConfigT_contra) -> dict[str, ShardSpec]: ...


class ModelCompiler(Protocol[ModelT_contra]):
    def __call__(self, model: ModelT_contra, *args: Any, **kwargs: Any) -> None: ...


class ActivationCheckpointApplier(Protocol[ModelT_contra]):
    def __call__(self, model: ModelT_contra, *, every_nth_layer: int = 1) -> None: ...


class FSDPApplier(Protocol[ModelT_contra]):
    def __call__(
        self, model: ModelT_contra, granularity: FSDPGranularity, wrapper: FSDPWrapper
    ) -> None: ...


class HuggingFaceSaver(Protocol[ModelConfigT_contra]):
    def __call__(
<<<<<<< HEAD
        self, checkpoint: dict[str, object], config: ModelConfigT_contra
    ) -> tuple[dict[str, object], dict[str, object] | PretrainedConfig]: ...
=======
        self, save_dir: Path, checkpoint: dict[str, object], config: ModelConfigT_contra
    ) -> None: ...
>>>>>>> b739c75e


ModelT = TypeVar("ModelT", bound=Module)

ModelConfigT = TypeVar("ModelConfigT")


@final
class DelegatingModelHandler(ModelHandler):
    _family: str
    _kls: type[Module]
    _configs: ConfigProvider[object]
    _default_arch: str
    _factory: ModelFactory[Any, Module]
    _asset_download_manager: AssetDownloadManager
    _checkpoint_loader: CheckpointLoader
    _sharder: ModelSharder
    _progress_reporter: ProgressReporter
    _supports_meta: bool
    _restrict: bool
    _checkpoint_converter: CheckpointConverter[Any] | None
    _shard_specs: ShardSpecsProvider[Any] | None
    _compiler: ModelCompiler[Any] | None
    _ac_applier: ActivationCheckpointApplier[Any] | None
    _fsdp_applier: FSDPApplier[Any] | None
    _hugging_face_saver: HuggingFaceSaver[Any] | None

    def __init__(
        self,
        family: str,
        kls: type[ModelT],
        configs: ConfigProvider[ModelConfigT],
        default_arch: str,
        factory: ModelFactory[ModelConfigT, ModelT],
        asset_download_manager: AssetDownloadManager,
        checkpoint_loader: CheckpointLoader,
        sharder: ModelSharder,
        progress_reporter: ProgressReporter,
        *,
        supports_meta: bool = True,
        restrict: bool = True,
        checkpoint_converter: CheckpointConverter[ModelConfigT] | None = None,
        shard_specs: ShardSpecsProvider[ModelConfigT] | None = None,
        compiler: ModelCompiler[ModelT] | None = None,
        ac_applier: ActivationCheckpointApplier[ModelT] | None = None,
        fsdp_applier: FSDPApplier[ModelT] | None = None,
        hugging_face_saver: HuggingFaceSaver[ModelConfigT] | None = None,
    ) -> None:
        self._family = family
        self._kls = kls
        self._configs = configs
        self._default_arch = default_arch
        self._factory = factory
        self._asset_download_manager = asset_download_manager
        self._checkpoint_loader = checkpoint_loader
        self._sharder = sharder
        self._progress_reporter = progress_reporter
        self._supports_meta = supports_meta
        self._restrict = restrict
        self._checkpoint_converter = checkpoint_converter
        self._shard_specs = shard_specs
        self._compiler = compiler
        self._ac_applier = ac_applier
        self._fsdp_applier = fsdp_applier
        self._hugging_face_saver = hugging_face_saver

    @override
    def get_arch_config(self, arch: str | None) -> object:
        if arch is None:
            effective_arch = self._default_arch
        else:
            effective_arch = arch

        try:
            return self._configs.get(effective_arch)
        except ConfigNotFoundError:
            if arch is None:
                raise ContractError(
                    f"The '{self._family}' model family does not have a configuration for the default '{self._default_arch}' architecture."
                )

            raise

    @override
    def load_config(self, card: AssetCard) -> object:
        name = card.name

        try:
            arch = card.field("model_arch").as_(str)
        except AssetCardFieldNotFoundError:
            arch = None
        except AssetCardError as ex:
            raise ModelConfigLoadError(
                name, f"The '{name}' asset card cannot be read. See the nested exception for details."  # fmt: skip
            ) from ex

        try:
            config = self.get_arch_config(arch)
        except ConfigNotFoundError:
            if arch is not None:
                raise UnknownModelArchitectureError(arch, self._family, name) from None

            raise

        # Override the default architecture configuration if the asset card or
        # its bases have a 'model_config' field.
        config_overrides = []

        base_card: AssetCard | None = card

        while base_card is not None:
            if "model_config" in base_card.metadata:
                config_override_field = base_card.field("model_config")

                config_override = config_override_field.as_unstructured()

                config_overrides.append(config_override)

            base_card = base_card.base

        if config_overrides:
            try:
                unstructured_config = unstructure(config)
            except StructureError as ex:
                raise ContractError(
                    f"The configuration class of the '{self._family}' model family cannot be unstructured. See the nested exception for details."
                ) from ex

            try:
                for config_override in reversed(config_overrides):
                    unstructured_config = merge_object(
                        unstructured_config, config_override
                    )

                config = structure(unstructured_config, type(config))
            except MergeError as ex:
                raise ModelConfigLoadError(
                    name, f"The '{name}' asset card does not contain a valid model configuration. See the nested exception for details."  # fmt: skip
                ) from ex

        return config

    @override
    def create(
        self, config: object, gangs: Gangs, dtype: DataType, meta: bool
    ) -> Module:
        config = structure(config, self._configs.config_kls)

        validate(config)

        return self._do_create(config, gangs, dtype, meta)

    @override
    def load(
        self,
        card: AssetCard,
        gangs: Gangs,
        dtype: DataType,
        config: object,
        *,
        mmap: bool = False,
    ) -> Module:
        name = card.name

        # Load the checkpoint.
        try:
            checkpoint_uri = card.field("checkpoint").as_uri()
        except AssetCardError as ex:
            raise model_asset_card_error(name) from ex

        path = self._asset_download_manager.download_checkpoint(checkpoint_uri, name)

        # Load the configuration.
        if config is None:
            try:
                config = self.load_config(card)
            except ModelConfigLoadError as ex:
                raise ModelLoadError(
                    name, f"The '{name}' model configuration cannot be loaded. See the nested exception for details."  # fmt: skip
                ) from ex

            has_custom_config = False
        else:
            has_custom_config = True

        try:
            restrict = card.field("restrict").as_(bool)
        except AssetCardFieldNotFoundError:
            restrict = None
        except AssetCardError as ex:
            raise model_asset_card_error(name) from ex

        try:
            return self.load_from_path(
                path, name, config, gangs, dtype, mmap=mmap, restrict=restrict
            )
        except FileNotFoundError:
            raise ModelLoadError(
                name, f"The '{name}' model cannot be found at the '{path}' path."  # fmt: skip
            ) from None
        except ValueError as ex:
            if has_custom_config:
                raise

            raise ModelLoadError(
                name, f"The '{name}' asset card does not contain a valid model configuration of the '{self._family}' family. See the nested exception for details."  # fmt: skip
            ) from ex

    @override
    def load_from_path(
        self,
        path: Path,
        name: str,
        config: object,
        gangs: Gangs,
        dtype: DataType,
        *,
        mmap: bool = False,
        restrict: bool | None = None,
    ) -> Module:
        config = structure(config, self._configs.config_kls)

        validate(config)

        model = self._do_create(config, gangs, dtype, meta=self._supports_meta)

        if self._supports_meta:
            # The parameters of the model will be overwritten by the checkpoint,
            # so there is no need to redundantly initialize them.
            to_empty(model, device=gangs.root.device)

        checkpoint = self._do_iter_checkpoint(
            path, config, gangs, mmap=mmap, restrict=restrict
        )

        try:
            load_checkpoint(model, checkpoint, self._progress_reporter)
        except (CheckpointError, KeyError, ValueError) as ex:
            raise ModelLoadError(
                name, f"The checkpoint of the '{name}' model cannot be loaded. See the nested exception for details."  # fmt: skip
            ) from ex

        if self._supports_meta:
            # Non-persistent buffers are not included in the checkpoint, so we
            # have to explicitly initialize them.
            reset_non_persistent_buffers(model)

        return model

    @override
    def iter_checkpoint(
        self,
        path: Path,
        config: object,
        gangs: Gangs,
        *,
        mmap: bool = False,
        restrict: bool | None = None,
    ) -> Iterable[tuple[str, Tensor]]:
        config = structure(config, self._configs.config_kls)

        validate(config)

        return self._do_iter_checkpoint(
            path, config, gangs, mmap=mmap, restrict=restrict
        )

    def _do_iter_checkpoint(
        self,
        path: Path,
        config: object,
        gangs: Gangs,
        *,
        mmap: bool = False,
        restrict: bool | None = None,
    ) -> Iterable[tuple[str, Tensor]]:
        if gangs.root.device.type == "meta":
            raise ValueError(
                "`gangs.root` must be on a real device, but is on the meta device instead."
            )

        if restrict is None:
            restrict = self._restrict

        if self._checkpoint_converter is None:
            checkpoint_processor = None
        else:
            checkpoint_processor = partial(self._checkpoint_converter, config=config)

        if self._shard_specs is None:
            shard_specs = None
        else:
            shard_specs = self._shard_specs(config)

        with load_with_sdp_gang(gangs):  # Required for ShardedTensor
            yield from self._checkpoint_loader.load(
                path,
                gangs,
                mmap=mmap,
                restrict=restrict,
                processor=checkpoint_processor,
                shard_specs=shard_specs,
            )

    def _do_create(
        self, config: object, gangs: Gangs, dtype: DataType, meta: bool
    ) -> Module:
        if meta:
            if not self._supports_meta:
                raise NotSupportedError(
                    f"The '{self._family}' model family does not support meta device initialization."
                )

            device = META_DEVICE
        elif gangs.root.size != gangs.dp.size:
            device = CPU  # Avoid OOM for sharded models.
        else:
            device = gangs.root.device

        try:
            with device, default_dtype(dtype):
                model = self._factory(config)
        except NotImplementedError as ex:
            if "'Meta' backend" not in str(ex):
                raise

            raise ContractError(
                "One or more operators in the model constructor have failed to initialize on the meta device. See the nested exception for details."
            ) from ex

        if gangs.root.size != gangs.dp.size:
            if self._shard_specs is None:
                raise NotSupportedError(
                    f"The '{self._family}' model family does not support model parallelism."
                )

            shard_specs = self._shard_specs(config)

            try:
                self._sharder.shard(model, gangs, shard_specs)
            except ValueError as ex:
                raise ContractError(
                    "The model cannot be sharded. See the nested exception for details."
                ) from ex

            if not meta and device != gangs.root.device:
                to_device(model, gangs.root.device)

        return model

    @override
    def compile(self, model: Module, *args: Any, **kwargs: Any) -> None:
        if self._compiler is None:
            raise NotSupportedError(
                f"The '{self._family}' model family does not support `torch.compile()`."
            )

        if not isinstance(model, self._kls):
            raise TypeError(
                f"`model` must be of type `{self._kls}`, but is of type `{type(model)}` instead."
            )

        self._compiler(model, *args, **kwargs)

    @override
    def apply_activation_checkpointing(
        self, model: Module, *, every_nth_layer: int = 1
    ) -> None:
        if self._ac_applier is None:
            raise NotSupportedError(
                f"The '{self._family}' model family does not support activation checkpointing."
            )

        if not isinstance(model, self._kls):
            raise TypeError(
                f"`model` must be of type `{self._kls}`, but is of type `{type(model)}` instead."
            )

        self._ac_applier(model, every_nth_layer=every_nth_layer)

    @override
    def apply_fsdp(
        self, model: Module, granularity: FSDPGranularity, wrapper: FSDPWrapper
    ) -> None:
        if self._fsdp_applier is None:
            raise NotSupportedError(
                f"The '{self._family}' model family does not support FSDP."
            )

        if not isinstance(model, self._kls):
            raise TypeError(
                f"`model` must be of type `{self._kls}`, but is of type `{type(model)}` instead."
            )

        self._fsdp_applier(model, granularity, wrapper)

    @override
    def save_as_hugging_face(
        self, save_dir: Path, checkpoint: dict[str, object], config: object
    ) -> None:
        if self._hugging_face_saver is None:
            raise NotSupportedError(
                f"The '{self._family}' model family does not support Hugging Face conversion."
            )

        if not isinstance(config, self._configs.config_kls):
            raise TypeError(
                f"`config` must be of type `{self._configs.config_kls}`, but is of type `{type(config)}` instead."
            )

        return self._hugging_face_saver(save_dir, checkpoint, config)

    @property
    @override
    def family(self) -> str:
        return self._family

    @property
    @override
    def kls(self) -> type[Module]:
        return self._kls

    @property
    @override
    def config_kls(self) -> type[object]:
        return self._configs.config_kls

    @property
    @override
    def supports_meta(self) -> bool:
        return self._supports_meta

    @property
    @override
    def supports_model_parallelism(self) -> bool:
        return self._shard_specs is not None

    @property
    @override
    def supports_compilation(self) -> bool:
        return self._compiler is not None

    @property
    @override
    def supports_activation_checkpointing(self) -> bool:
        return self._ac_applier is not None

    @property
    @override
    def supports_fsdp(self) -> bool:
        return self._fsdp_applier is not None

    @property
    @override
    def supports_hugging_face(self) -> bool:
        return self._hugging_face_saver is not None<|MERGE_RESOLUTION|>--- conflicted
+++ resolved
@@ -196,13 +196,8 @@
 
 class HuggingFaceSaver(Protocol[ModelConfigT_contra]):
     def __call__(
-<<<<<<< HEAD
-        self, checkpoint: dict[str, object], config: ModelConfigT_contra
-    ) -> tuple[dict[str, object], dict[str, object] | PretrainedConfig]: ...
-=======
         self, save_dir: Path, checkpoint: dict[str, object], config: ModelConfigT_contra
     ) -> None: ...
->>>>>>> b739c75e
 
 
 ModelT = TypeVar("ModelT", bound=Module)
