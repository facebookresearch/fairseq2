--- conflicted
+++ resolved
@@ -45,33 +45,13 @@
     _metric_descriptors: Provider[MetricDescriptor]
 
     def __init__(
-<<<<<<< HEAD
-        self,
-        project: str,
-        name: str,
-        output_dir: Path,
-        metric_descriptors: Provider[MetricDescriptor],
-        id: str | None = None,
-=======
         self, run: Any, metric_descriptors: Provider[MetricDescriptor]
->>>>>>> 55db8d86
     ) -> None:
         """
         In order to use W&B, run `wandb login` from the command line and enter
         the API key when prompted.
         """
-<<<<<<< HEAD
-        if not has_wandb:
-            log.warning("wandb not found. Please install it with `pip install wandb`.")  # fmt: skip
-
-            self._run = None
-        else:
-            self._run = wandb.init(
-                project=project, name=name, id=id, dir=output_dir.parent, resume="allow"
-            )
-=======
         self._run = run
->>>>>>> 55db8d86
 
         self._metric_descriptors = metric_descriptors
 
@@ -120,14 +100,7 @@
 
     run_id: str | None = "auto"
 
-<<<<<<< HEAD
-    id: str | None = None
-
-    def validate(self) -> None:
-        result = ValidationResult()
-=======
     run_name: str | None = None
->>>>>>> 55db8d86
 
     group: str | None = None
 
@@ -232,17 +205,7 @@
                 "The Weights & Biases run ID cannot be saved. See the nested exception for details."
             ) from ex
 
-<<<<<<< HEAD
-        return WandbRecorder(
-            config.project,
-            config.run,
-            wandb_dir,
-            self._metric_descriptors,
-            id=config.id,
-        )
-=======
         return run_id
->>>>>>> 55db8d86
 
     @property
     @override
