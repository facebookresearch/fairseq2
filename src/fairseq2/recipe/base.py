--- conflicted
+++ resolved
@@ -148,15 +148,9 @@
         )
 
         model_bootstrapper = self._resolver.resolve(_ReferenceModelBootstrapper)
-<<<<<<< HEAD
 
         model_holder = model_bootstrapper.bootstrap(section_name, section)
 
-=======
-
-        model_holder = model_bootstrapper.bootstrap(section_name, section)
-
->>>>>>> b89d38a6
         return model_holder.model
 
     def bootstrap_reference_model_as(
@@ -219,15 +213,9 @@
         validator = validator_factory.create(valid_units, valid_data_readers)
 
         trainer_factory = self._resolver.resolve(_TrainerFactory)
-<<<<<<< HEAD
 
         trainer = trainer_factory.create(unit, data_reader, validator)
 
-=======
-
-        trainer = trainer_factory.create(unit, data_reader, validator)
-
->>>>>>> b89d38a6
         hook_manager = self._resolver.resolve(_TrainHookManager)
 
         hook_manager.maybe_register_trainer_hooks(trainer)
@@ -282,15 +270,9 @@
         _warn_deprecated(
             "`RecipeContext.get_reference_model()` is deprecated and will be removed in v0.14. Use `RecipeContext.get_model()` or `RecipeContext.get_model_as()` instead."
         )
-<<<<<<< HEAD
 
         model_holder = self._resolver.resolve(_ModelHolder, key=section_name)
 
-=======
-
-        model_holder = self._resolver.resolve(_ModelHolder, key=section_name)
-
->>>>>>> b89d38a6
         return _StandardRecipeModel(model_holder)
 
     def bootstrap_model(self, section_name: str) -> RecipeModel:
