--- conflicted
+++ resolved
@@ -119,47 +119,22 @@
         return self._resolver.resolve(Device)
 
     @property
-<<<<<<< HEAD
-    def model(self) -> RecipeModel:
-        return self._resolver.resolve(RecipeModel)
-
-    def get_reference_model(self, section_name: str) -> RecipeModel:
-        """Todo"""
-        return self._resolver.resolve(RecipeModel, key=section_name)
-=======
     def gangs(self) -> Gangs:
         return self._resolver.resolve(Gangs)
->>>>>>> d04d3e1e
 
     @property
     def metric_recorder(self) -> MetricRecorder:
         return self._resolver.resolve(MetricRecorder)
 
-<<<<<<< HEAD
-    def get_dataset(self, section_name: str) -> RecipeDataset:
-        """Todo"""
-        return self._resolver.resolve(RecipeDataset, key=section_name)
-=======
     def get_model(self, section_name: str = "model") -> Module:
         return self._resolver.resolve(Module, key=section_name)
->>>>>>> d04d3e1e
 
     def get_model_as(self, kls: type[ModelT], section_name: str = "model") -> ModelT:
         model = self.get_model(section_name)
         if not isinstance(model, kls):
             raise ModelTypeNotValidError(type(model), kls, section_name)
 
-<<<<<<< HEAD
-    def get_tokenizer(self, section_name: str) -> RecipeTokenizer:
-        """Todo"""
-        return self._resolver.resolve(RecipeTokenizer, key=section_name)
-
-    @property
-    def default_seq_generator(self) -> SequenceGenerator:
-        return self._resolver.resolve(SequenceGenerator)
-=======
-        return model
->>>>>>> d04d3e1e
+        return model
 
     def get_data_parallel_model(self) -> Module:
         return self._resolver.resolve(Module)
@@ -168,11 +143,6 @@
         if section_name == "model":
             raise InvalidOperationError("`section_name` must not be 'model'.")
 
-<<<<<<< HEAD
-    def bootstrap_model(self, section_name: str) -> RecipeModel:
-        """Todo"""
-=======
->>>>>>> d04d3e1e
         section = _get_config_section(
             self._resolver, section_name, ReferenceModelSection
         )
@@ -238,19 +208,7 @@
         valid_units: Sequence[EvalUnit[BatchT]] | None = None,
         valid_data_readers: Sequence[DataReader[BatchT]] | None = None,
     ) -> Trainer:
-<<<<<<< HEAD
-        """
-        Initiates the components needed for a training loop
-
-        ..code:: python
-           :caption: Creating a trainer object with validator and data readers
-           # Create a trainer for 
-        """
-        
-        validator_factory = self._resolver.resolve(_RecipeValidatorFactory)
-=======
         validator_factory = self._resolver.resolve(_ValidatorFactory)
->>>>>>> d04d3e1e
 
         validator = validator_factory.create(valid_units, valid_data_readers)
 
