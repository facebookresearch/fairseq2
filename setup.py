# Copyright (c) Meta Platforms, Inc. and affiliates.
# All rights reserved.
#
# This source code is licensed under the BSD-style license found in the
# LICENSE file in the root directory of this source tree.

from __future__ import annotations

from setuptools import find_namespace_packages, setup

<<<<<<< HEAD
version = "0.5.2"
=======
version = "0.7.0.dev0"
>>>>>>> 8d5bdc20

# If this is a local development install, allow nightly fairseq2n builds to
# take precedence.
if version.endswith(".dev0"):
    fairseq2n_version_spec = f">={version},<={version[:-5]}"
else:
    p = version.split("+", maxsplit=1)

    fairseq2n_version_spec = "==" + p[0]


setup(
    name="fairseq2",
    version=version,
    description="FAIR Sequence Modeling Toolkit",
    long_description="https://github.com/facebookresearch/fairseq2",
    long_description_content_type="text/plain",
    url="https://github.com/facebookresearch/fairseq2",
    license="MIT",
    author="Fundamental AI Research (FAIR) at Meta",
    keywords=["machine learning"],
    classifiers=[
        "Development Status :: 4 - Beta",
        "Intended Audience :: Developers",
        "Intended Audience :: Science/Research",
        "License :: OSI Approved :: MIT License",
        "Programming Language :: Python :: 3",
        "Programming Language :: Python :: 3.10",
        "Programming Language :: Python :: 3.11",
        "Programming Language :: Python :: 3.12",
        "Topic :: Scientific/Engineering :: Artificial Intelligence",
    ],
    package_dir={"": "src"},
    packages=find_namespace_packages(where="src"),
    package_data={
        "fairseq2": ["py.typed"],
        "fairseq2.assets.cards": ["**/*.yaml"],
    },
    zip_safe=False,
    python_requires=">=3.10",
    install_requires=[
        "clusterscope~=0.0.18",
        "editdistance~=0.8",
        "fairseq2n" + fairseq2n_version_spec,
        "huggingface_hub~=0.32",
        "importlib_metadata~=7.0",
        "importlib_resources~=6.4",
        "mypy-extensions~=1.0",
        "numpy~=1.23",
        "packaging~=24.1",
        "psutil~=5.9",
        "ruamel.yaml~=0.18",
        "rich~=13.7",
        "sacrebleu~=2.4",
        "safetensors~=0.6",
        "tiktoken~=0.7",
        "torcheval~=0.0.6",
        "tqdm~=4.62",
        "typing_extensions~=4.12",
        # This dependency is required for tiktoken.load.read_file, but it's
        # listed as optional in tiktoken's pyproject.toml
        # (https://github.com/openai/tiktoken/blob/main/pyproject.toml#L9)
        "blobfile~=3.0.0",
    ],
    extras_require={
        "arrow": [
            "pyarrow>=17.0.0",
            "retrying~=1.3.4",
            "polars>=1.19.0",
            "xxhash~=3.5",
        ],
    },
)<|MERGE_RESOLUTION|>--- conflicted
+++ resolved
@@ -8,11 +8,7 @@
 
 from setuptools import find_namespace_packages, setup
 
-<<<<<<< HEAD
-version = "0.5.2"
-=======
 version = "0.7.0.dev0"
->>>>>>> 8d5bdc20
 
 # If this is a local development install, allow nightly fairseq2n builds to
 # take precedence.
